/*
 * Licensed to the Apache Software Foundation (ASF) under one or more
 * contributor license agreements.  See the NOTICE file distributed with
 * this work for additional information regarding copyright ownership.
 * The ASF licenses this file to You under the Apache License, Version 2.0
 * (the "License"); you may not use this file except in compliance with
 * the License.  You may obtain a copy of the License at
 *
 *     http://www.apache.org/licenses/LICENSE-2.0
 *
 * Unless required by applicable law or agreed to in writing, software
 * distributed under the License is distributed on an "AS IS" BASIS,
 * WITHOUT WARRANTIES OR CONDITIONS OF ANY KIND, either express or implied.
 * See the License for the specific language governing permissions and
 * limitations under the License.
 */
package org.apache.nifi.controller.repository;

import java.io.ByteArrayInputStream;
import java.io.EOFException;
import java.io.IOException;
import java.io.InputStream;
import java.io.OutputStream;
import java.nio.file.Files;
import java.nio.file.Path;
import java.util.ArrayList;
import java.util.Collection;
import java.util.Collections;
import java.util.HashMap;
import java.util.HashSet;
import java.util.Iterator;
import java.util.LinkedHashSet;
import java.util.List;
import java.util.Map;
import java.util.NoSuchElementException;
import java.util.Set;
import java.util.UUID;
import java.util.concurrent.TimeUnit;
import java.util.concurrent.atomic.AtomicLong;
import java.util.regex.Pattern;

import org.apache.nifi.connectable.Connectable;
import org.apache.nifi.connectable.Connection;
import org.apache.nifi.controller.FlowFileQueue;
import org.apache.nifi.controller.ProcessorNode;
import org.apache.nifi.controller.repository.claim.ContentClaim;
import org.apache.nifi.controller.repository.claim.ResourceClaim;
import org.apache.nifi.controller.repository.io.ByteCountingInputStream;
import org.apache.nifi.controller.repository.io.ByteCountingOutputStream;
import org.apache.nifi.controller.repository.io.DisableOnCloseInputStream;
import org.apache.nifi.controller.repository.io.DisableOnCloseOutputStream;
import org.apache.nifi.controller.repository.io.FlowFileAccessInputStream;
import org.apache.nifi.controller.repository.io.FlowFileAccessOutputStream;
import org.apache.nifi.controller.repository.io.LimitedInputStream;
import org.apache.nifi.controller.repository.io.LongHolder;
import org.apache.nifi.flowfile.FlowFile;
import org.apache.nifi.flowfile.attributes.CoreAttributes;
import org.apache.nifi.processor.FlowFileFilter;
import org.apache.nifi.processor.ProcessSession;
import org.apache.nifi.processor.QueueSize;
import org.apache.nifi.processor.Relationship;
import org.apache.nifi.processor.exception.FlowFileAccessException;
import org.apache.nifi.processor.exception.FlowFileHandlingException;
import org.apache.nifi.processor.exception.MissingFlowFileException;
import org.apache.nifi.processor.exception.ProcessException;
import org.apache.nifi.processor.io.InputStreamCallback;
import org.apache.nifi.processor.io.OutputStreamCallback;
import org.apache.nifi.processor.io.StreamCallback;
import org.apache.nifi.provenance.ProvenanceEventBuilder;
import org.apache.nifi.provenance.ProvenanceEventRecord;
import org.apache.nifi.provenance.ProvenanceEventRepository;
import org.apache.nifi.provenance.ProvenanceEventType;
import org.apache.nifi.provenance.ProvenanceReporter;
import org.apache.nifi.provenance.StandardProvenanceEventRecord;
import org.apache.nifi.stream.io.BufferedOutputStream;
import org.apache.nifi.stream.io.StreamUtils;
import org.slf4j.Logger;
import org.slf4j.LoggerFactory;

/**
 * <p>
 * Provides a ProcessSession that ensures all accesses, changes and transfers occur in an atomic manner for all FlowFiles including their contents and attributes</p>
 * <p>
 * NOT THREAD SAFE</p>
 * <p/>
 */
public final class StandardProcessSession implements ProcessSession, ProvenanceEventEnricher {

    private static final AtomicLong idGenerator = new AtomicLong(0L);

    // determines how many things must be transferred, removed, modified in order to avoid logging the FlowFile ID's on commit/rollback
    public static final int VERBOSE_LOG_THRESHOLD = 10;
    public static final String DEFAULT_FLOWFILE_PATH = "./";

    private static final Logger LOG = LoggerFactory.getLogger(StandardProcessSession.class);
    private static final Logger claimLog = LoggerFactory.getLogger(StandardProcessSession.class.getSimpleName() + ".claims");

    private final Map<FlowFileRecord, StandardRepositoryRecord> records = new HashMap<>();
    private final Map<Connection, StandardFlowFileEvent> connectionCounts = new HashMap<>();
    private final Map<Connection, Set<FlowFileRecord>> unacknowledgedFlowFiles = new HashMap<>();
    private final Map<String, Long> localCounters = new HashMap<>();
    private final Map<String, Long> globalCounters = new HashMap<>();
    private final Map<ContentClaim, ByteCountingOutputStream> appendableStreams = new HashMap<>();
    private final ProcessContext context;
    private final Set<FlowFile> recursionSet = new HashSet<>();//set used to track what is currently being operated on to prevent logic failures if recursive calls occurring
    private final Set<Path> deleteOnCommit = new HashSet<>();
    private final long sessionId;
    private final String connectableDescription;

    private final Set<String> removedFlowFiles = new HashSet<>();
    private final Set<String> createdFlowFiles = new HashSet<>();

    private final StandardProvenanceReporter provenanceReporter;

    private int removedCount = 0;    // number of flowfiles removed in this session
    private long removedBytes = 0L; // size of all flowfiles removed in this session
    private final LongHolder bytesRead = new LongHolder(0L);
    private final LongHolder bytesWritten = new LongHolder(0L);
    private int flowFilesIn = 0, flowFilesOut = 0;
    private long contentSizeIn = 0L, contentSizeOut = 0L;
<<<<<<< HEAD
=======
    private int writeRecursionLevel = 0;
>>>>>>> 50379fcc

    private ContentClaim currentReadClaim = null;
    private ByteCountingInputStream currentReadClaimStream = null;
    private long processingStartTime;

    // maps a FlowFile to all Provenance Events that were generated for that FlowFile.
    // we do this so that if we generate a Fork event, for example, and then remove the event in the same
    // Session, we will not send that event to the Provenance Repository
    private final Map<FlowFile, List<ProvenanceEventRecord>> generatedProvenanceEvents = new HashMap<>();

    // when Forks are generated for a single parent, we add the Fork event to this map, with the Key being the parent
    // so that we are able to aggregate many into a single Fork Event.
    private final Map<FlowFile, ProvenanceEventBuilder> forkEventBuilders = new HashMap<>();

    private Checkpoint checkpoint = new Checkpoint();

    public StandardProcessSession(final ProcessContext context) {
        this.context = context;

        final Connectable connectable = context.getConnectable();
        final String componentType;

        String description = connectable.toString();
        switch (connectable.getConnectableType()) {
        case PROCESSOR:
            final ProcessorNode procNode = (ProcessorNode) connectable;
            componentType = procNode.getProcessor().getClass().getSimpleName();
            description = procNode.getProcessor().toString();
            break;
        case INPUT_PORT:
            componentType = "Input Port";
            break;
        case OUTPUT_PORT:
            componentType = "Output Port";
            break;
        case REMOTE_INPUT_PORT:
            componentType = "Remote Input Port";
            break;
        case REMOTE_OUTPUT_PORT:
            componentType = "Remote Output Port";
            break;
        case FUNNEL:
            componentType = "Funnel";
            break;
        default:
            throw new AssertionError("Connectable type is " + connectable.getConnectableType());
        }

        this.provenanceReporter = new StandardProvenanceReporter(this, connectable.getIdentifier(), componentType,
            context.getProvenanceRepository(), this);
        this.sessionId = idGenerator.getAndIncrement();
        this.connectableDescription = description;

        LOG.trace("Session {} created for {}", this, connectableDescription);
        processingStartTime = System.nanoTime();
    }

    public void checkpoint() {
        if (!recursionSet.isEmpty()) {
            throw new IllegalStateException();
        }

        if (this.checkpoint == null) {
            this.checkpoint = new Checkpoint();
        }

        if (records.isEmpty()) {
            LOG.trace("{} checkpointed, but no events were performed by this ProcessSession", this);
            return;
        }

        // any drop event that is the result of an auto-terminate should happen at the very end, so we keep the
        // records in a separate List so that they can be persisted to the Provenance Repo after all of the
        // Processor-reported events.
        List<ProvenanceEventRecord> autoTerminatedEvents = null;

        //validate that all records have a transfer relationship for them and if so determine the destination node and clone as necessary
        final Map<FlowFileRecord, StandardRepositoryRecord> toAdd = new HashMap<>();
        for (final StandardRepositoryRecord record : records.values()) {
            if (record.isMarkedForDelete()) {
                continue;
            }
            final Relationship relationship = record.getTransferRelationship();
            if (relationship == null) {
                rollback();
                throw new FlowFileHandlingException(record.getCurrent() + " transfer relationship not specified");
            }
            final List<Connection> destinations = new ArrayList<>(context.getConnections(relationship));
            if (destinations.isEmpty() && !context.getConnectable().isAutoTerminated(relationship)) {
                if (relationship != Relationship.SELF) {
                    rollback();
                    throw new FlowFileHandlingException(relationship + " does not have any destinations for " + context.getConnectable());
                }
            }

            if (destinations.isEmpty() && relationship == Relationship.SELF) {
                record.setDestination(record.getOriginalQueue());
            } else if (destinations.isEmpty()) {
                record.markForDelete();

                if (autoTerminatedEvents == null) {
                    autoTerminatedEvents = new ArrayList<>();
                }

                final ProvenanceEventRecord dropEvent;
                try {
                    dropEvent = provenanceReporter.generateDropEvent(record.getCurrent(), "Auto-Terminated by " + relationship.getName() + " Relationship");
                    autoTerminatedEvents.add(dropEvent);
                } catch (final Exception e) {
                    LOG.warn("Unable to generate Provenance Event for {} on behalf of {} due to {}", record.getCurrent(), connectableDescription, e);
                    if (LOG.isDebugEnabled()) {
                        LOG.warn("", e);
                    }
                }
            } else {
                final Connection finalDestination = destinations.remove(destinations.size() - 1); //remove last element
                record.setDestination(finalDestination.getFlowFileQueue());
                incrementConnectionInputCounts(finalDestination, record);

                for (final Connection destination : destinations) { //iterate over remaining destinations and "clone" as needed
                    incrementConnectionInputCounts(destination, record);
                    final FlowFileRecord currRec = record.getCurrent();
                    final StandardFlowFileRecord.Builder builder = new StandardFlowFileRecord.Builder().fromFlowFile(currRec);
                    builder.id(context.getNextFlowFileSequence());

                    final String newUuid = UUID.randomUUID().toString();
                    builder.addAttribute(CoreAttributes.UUID.key(), newUuid);

                    final FlowFileRecord clone = builder.build();
                    final StandardRepositoryRecord newRecord = new StandardRepositoryRecord(destination.getFlowFileQueue());
                    provenanceReporter.clone(currRec, clone, false);

                    final ContentClaim claim = clone.getContentClaim();
                    if (claim != null) {
                        context.getContentRepository().incrementClaimaintCount(claim);
                    }
                    newRecord.setWorking(clone, Collections.<String, String>emptyMap());

                    newRecord.setDestination(destination.getFlowFileQueue());
                    newRecord.setTransferRelationship(record.getTransferRelationship());
                    // put the mapping into toAdd because adding to records now will cause a ConcurrentModificationException
                    toAdd.put(clone, newRecord);
                }
            }
        }

        records.putAll(toAdd);
        toAdd.clear();

        checkpoint.checkpoint(this, autoTerminatedEvents);
        resetState();
    }

    @Override
    public void commit() {
        checkpoint();
        commit(this.checkpoint);
        this.checkpoint = null;
    }

    @SuppressWarnings({"unchecked", "rawtypes"})
    private void commit(final Checkpoint checkpoint) {
        final long commitStartNanos = System.nanoTime();

        resetWriteClaims();
        resetReadClaim();

        final long updateProvenanceStart = System.nanoTime();
        updateProvenanceRepo(checkpoint);

        final long claimRemovalStart = System.nanoTime();
        final long updateProvenanceNanos = claimRemovalStart - updateProvenanceStart;

        // Figure out which content claims can be released.
        // At this point, we will decrement the Claimant Count for the claims via the Content Repository.
        // We do not actually destroy the content because otherwise, we could remove the
        // Original Claim and crash/restart before the FlowFileRepository is updated. This will result in the FlowFile being restored such that
        // the content claim points to the Original Claim -- which has already been removed!
        for (final Map.Entry<FlowFileRecord, StandardRepositoryRecord> entry : checkpoint.records.entrySet()) {
            final FlowFile flowFile = entry.getKey();
            final StandardRepositoryRecord record = entry.getValue();

            if (record.isMarkedForDelete()) {
                // if the working claim is not the same as the original claim, we can immediately destroy the working claim
                // because it was created in this session and is to be deleted. We don't need to wait for the FlowFile Repo to sync.
                removeContent(record.getWorkingClaim());

                if (record.getOriginalClaim() != null && !record.getOriginalClaim().equals(record.getWorkingClaim())) {
                    // if working & original claim are same, don't remove twice; we only want to remove the original
                    // if it's different from the working. Otherwise, we remove two claimant counts. This causes
                    // an issue if we only updated the FlowFile attributes.
                    removeContent(record.getOriginalClaim());
                }
                final long flowFileLife = System.currentTimeMillis() - flowFile.getEntryDate();
                final Connectable connectable = context.getConnectable();
                final Object terminator = connectable instanceof ProcessorNode ? ((ProcessorNode) connectable).getProcessor() : connectable;
                LOG.info("{} terminated by {}; life of FlowFile = {} ms", new Object[]{flowFile, terminator, flowFileLife});
            } else if (record.isWorking() && record.getWorkingClaim() != record.getOriginalClaim()) {
                //records which have been updated - remove original if exists
                removeContent(record.getOriginalClaim());
            }
        }

        final long claimRemovalFinishNanos = System.nanoTime();
        final long claimRemovalNanos = claimRemovalFinishNanos - claimRemovalStart;

        // Update the FlowFile Repository
        try {
            final Collection<StandardRepositoryRecord> repoRecords = checkpoint.records.values();
            context.getFlowFileRepository().updateRepository((Collection) repoRecords);
        } catch (final IOException ioe) {
            rollback();
            throw new ProcessException("FlowFile Repository failed to update", ioe);
        }
        final long flowFileRepoUpdateFinishNanos = System.nanoTime();
        final long flowFileRepoUpdateNanos = flowFileRepoUpdateFinishNanos - claimRemovalFinishNanos;

        updateEventRepository(checkpoint);

        final long updateEventRepositoryFinishNanos = System.nanoTime();
        final long updateEventRepositoryNanos = updateEventRepositoryFinishNanos - claimRemovalFinishNanos;

        // transfer the flowfiles to the connections' queues.
        final Map<FlowFileQueue, Collection<FlowFileRecord>> recordMap = new HashMap<>();
        for (final StandardRepositoryRecord record : checkpoint.records.values()) {
            if (record.isMarkedForAbort() || record.isMarkedForDelete()) {
                continue; //these don't need to be transferred
            }
            // record.getCurrent() will return null if this record was created in this session --
            // in this case, we just ignore it, and it will be cleaned up by clearing the records map.
            if (record.getCurrent() != null) {
                Collection<FlowFileRecord> collection = recordMap.get(record.getDestination());
                if (collection == null) {
                    collection = new ArrayList<>();
                    recordMap.put(record.getDestination(), collection);
                }
                collection.add(record.getCurrent());
            }
        }

        for (final Map.Entry<FlowFileQueue, Collection<FlowFileRecord>> entry : recordMap.entrySet()) {
            entry.getKey().putAll(entry.getValue());
        }

        final long enqueueFlowFileFinishNanos = System.nanoTime();
        final long enqueueFlowFileNanos = enqueueFlowFileFinishNanos - updateEventRepositoryFinishNanos;

        // Delete any files from disk that need to be removed.
        for (final Path path : checkpoint.deleteOnCommit) {
            try {
                Files.deleteIfExists(path);
            } catch (final IOException e) {
                throw new FlowFileAccessException("Unable to delete " + path.toFile().getAbsolutePath(), e);
            }
        }
        checkpoint.deleteOnCommit.clear();

        if (LOG.isInfoEnabled()) {
            final String sessionSummary = summarizeEvents(checkpoint);
            if (!sessionSummary.isEmpty()) {
                LOG.info("{} for {}, committed the following events: {}", new Object[]{this, connectableDescription, sessionSummary});
            }
        }

        for (final Map.Entry<String, Long> entry : checkpoint.localCounters.entrySet()) {
            adjustCounter(entry.getKey(), entry.getValue(), true);
        }

        for (final Map.Entry<String, Long> entry : checkpoint.globalCounters.entrySet()) {
            adjustCounter(entry.getKey(), entry.getValue(), true);
        }

        acknowledgeRecords();
        resetState();

        if (LOG.isDebugEnabled()) {
            final StringBuilder timingInfo = new StringBuilder();
            timingInfo.append("Session commit for ").append(this).append(" [").append(connectableDescription).append("]").append(" took ");

            final long commitNanos = System.nanoTime() - commitStartNanos;
            formatNanos(commitNanos, timingInfo);
            timingInfo.append("; FlowFile Repository Update took ");
            formatNanos(flowFileRepoUpdateNanos, timingInfo);
            timingInfo.append("; Claim Removal took ");
            formatNanos(claimRemovalNanos, timingInfo);
            timingInfo.append("; FlowFile Event Update took ");
            formatNanos(updateEventRepositoryNanos, timingInfo);
            timingInfo.append("; Enqueuing FlowFiles took ");
            formatNanos(enqueueFlowFileNanos, timingInfo);
            timingInfo.append("; Updating Provenance Event Repository took ");
            formatNanos(updateProvenanceNanos, timingInfo);

            LOG.debug(timingInfo.toString());
        }
    }

    private void updateEventRepository(final Checkpoint checkpoint) {
        int flowFilesReceived = 0;
        int flowFilesSent = 0;
        long bytesReceived = 0L;
        long bytesSent = 0L;

        for (final ProvenanceEventRecord event : checkpoint.reportedEvents) {
            if (isSpuriousForkEvent(event, checkpoint.removedFlowFiles)) {
                continue;
            }

            switch (event.getEventType()) {
            case SEND:
                flowFilesSent++;
                bytesSent += event.getFileSize();
                break;
            case RECEIVE:
                flowFilesReceived++;
                bytesReceived += event.getFileSize();
                break;
            default:
                break;
            }
        }

        try {
            // update event repository
            final Connectable connectable = context.getConnectable();
            final StandardFlowFileEvent flowFileEvent = new StandardFlowFileEvent(connectable.getIdentifier());
            flowFileEvent.setBytesRead(checkpoint.bytesRead);
            flowFileEvent.setBytesWritten(checkpoint.bytesWritten);
            flowFileEvent.setContentSizeIn(checkpoint.contentSizeIn);
            flowFileEvent.setContentSizeOut(checkpoint.contentSizeOut);
            flowFileEvent.setContentSizeRemoved(checkpoint.removedBytes);
            flowFileEvent.setFlowFilesIn(checkpoint.flowFilesIn);
            flowFileEvent.setFlowFilesOut(checkpoint.flowFilesOut);
            flowFileEvent.setFlowFilesRemoved(checkpoint.removedCount);
            flowFileEvent.setFlowFilesReceived(flowFilesReceived);
            flowFileEvent.setBytesReceived(bytesReceived);
            flowFileEvent.setFlowFilesSent(flowFilesSent);
            flowFileEvent.setBytesSent(bytesSent);

            long lineageMillis = 0L;
            for (final Map.Entry<FlowFileRecord, StandardRepositoryRecord> entry : checkpoint.records.entrySet()) {
                final FlowFile flowFile = entry.getKey();
                final long lineageDuration = System.currentTimeMillis() - flowFile.getLineageStartDate();
                lineageMillis += lineageDuration;
            }
            flowFileEvent.setAggregateLineageMillis(lineageMillis);

            context.getFlowFileEventRepository().updateRepository(flowFileEvent);

            for (final FlowFileEvent connectionEvent : checkpoint.connectionCounts.values()) {
                context.getFlowFileEventRepository().updateRepository(connectionEvent);
            }
        } catch (final IOException ioe) {
            LOG.error("FlowFile Event Repository failed to update", ioe);
        }
    }

    private void addEventType(final Map<String, Set<ProvenanceEventType>> map, final String id, final ProvenanceEventType eventType) {
        Set<ProvenanceEventType> eventTypes = map.get(id);
        if (eventTypes == null) {
            eventTypes = new HashSet<>();
            map.put(id, eventTypes);
        }

        eventTypes.add(eventType);
    }

    private void updateProvenanceRepo(final Checkpoint checkpoint) {
        // Update Provenance Repository
        final ProvenanceEventRepository provenanceRepo = context.getProvenanceRepository();

        // We need to de-dupe the events that we've created and those reported to the provenance reporter,
        // in case the Processor developer submitted the same events to the reporter. So we use a LinkedHashSet
        // for this, so that we are able to ensure that the events are submitted in the proper order.
        final Set<ProvenanceEventRecord> recordsToSubmit = new LinkedHashSet<>();
        final Map<String, Set<ProvenanceEventType>> eventTypesPerFlowFileId = new HashMap<>();

        final Set<ProvenanceEventRecord> processorGenerated = checkpoint.reportedEvents;

        // We first want to submit FORK events because if the Processor is going to create events against
        // a FlowFile, that FlowFile needs to be shown to be created first.
        // However, if the Processor has generated a FORK event, we don't want to use the Framework-created one --
        // we prefer to use the event generated by the Processor. We can determine this by checking if the Set of events genereated
        // by the Processor contains any of the FORK events that we generated
        for (final Map.Entry<FlowFile, ProvenanceEventBuilder> entry : checkpoint.forkEventBuilders.entrySet()) {
            final ProvenanceEventBuilder builder = entry.getValue();
            final FlowFile flowFile = entry.getKey();

            updateEventContentClaims(builder, flowFile, checkpoint.records.get(flowFile));
            final ProvenanceEventRecord event = builder.build();

            if (!event.getChildUuids().isEmpty() && !isSpuriousForkEvent(event, checkpoint.removedFlowFiles)) {
                // If framework generated the event, add it to the 'recordsToSubmit' Set.
                if (!processorGenerated.contains(event)) {
                    recordsToSubmit.add(event);
                }

                // Register the FORK event for each child and each parent.
                for (final String childUuid : event.getChildUuids()) {
                    addEventType(eventTypesPerFlowFileId, childUuid, event.getEventType());
                }
                for (final String parentUuid : event.getParentUuids()) {
                    addEventType(eventTypesPerFlowFileId, parentUuid, event.getEventType());
                }
            }
        }

        // Now add any Processor-reported events.
        for (final ProvenanceEventRecord event : processorGenerated) {
            if (isSpuriousForkEvent(event, checkpoint.removedFlowFiles)) {
                continue;
            }

            // Check if the event indicates that the FlowFile was routed to the same
            // connection from which it was pulled (and only this connection). If so, discard the event.
            if (isSpuriousRouteEvent(event, checkpoint.records)) {
                continue;
            }

            recordsToSubmit.add(event);
            addEventType(eventTypesPerFlowFileId, event.getFlowFileUuid(), event.getEventType());
        }

        // Finally, add any other events that we may have generated.
        for (final List<ProvenanceEventRecord> eventList : checkpoint.generatedProvenanceEvents.values()) {
            for (final ProvenanceEventRecord event : eventList) {
                if (isSpuriousForkEvent(event, checkpoint.removedFlowFiles)) {
                    continue;
                }

                recordsToSubmit.add(event);
                addEventType(eventTypesPerFlowFileId, event.getFlowFileUuid(), event.getEventType());
            }
        }

        // Check if content or attributes changed. If so, register the appropriate events.
        for (final StandardRepositoryRecord repoRecord : checkpoint.records.values()) {
            final ContentClaim original = repoRecord.getOriginalClaim();
            final ContentClaim current = repoRecord.getCurrentClaim();

            boolean contentChanged = false;
            if (original == null && current != null) {
                contentChanged = true;
            }
            if (original != null && current == null) {
                contentChanged = true;
            }
            if (original != null && current != null && !original.equals(current)) {
                contentChanged = true;
            }

            final FlowFileRecord curFlowFile = repoRecord.getCurrent();
            final String flowFileId = curFlowFile.getAttribute(CoreAttributes.UUID.key());
            boolean eventAdded = false;

            if (checkpoint.removedFlowFiles.contains(flowFileId)) {
                continue;
            }

            final boolean newFlowFile = repoRecord.getOriginal() == null;
            if (contentChanged && !newFlowFile) {
                recordsToSubmit.add(provenanceReporter.build(curFlowFile, ProvenanceEventType.CONTENT_MODIFIED).build());
                addEventType(eventTypesPerFlowFileId, flowFileId, ProvenanceEventType.CONTENT_MODIFIED);
                eventAdded = true;
            }

            if (checkpoint.createdFlowFiles.contains(flowFileId)) {
                final Set<ProvenanceEventType> registeredTypes = eventTypesPerFlowFileId.get(flowFileId);
                boolean creationEventRegistered = false;
                if (registeredTypes != null) {
                    if (registeredTypes.contains(ProvenanceEventType.CREATE)
                        || registeredTypes.contains(ProvenanceEventType.FORK)
                        || registeredTypes.contains(ProvenanceEventType.JOIN)
                        || registeredTypes.contains(ProvenanceEventType.RECEIVE)) {
                        creationEventRegistered = true;
                    }
                }

                if (!creationEventRegistered) {
                    recordsToSubmit.add(provenanceReporter.build(curFlowFile, ProvenanceEventType.CREATE).build());
                    eventAdded = true;
                }
            }

            if (!eventAdded && !repoRecord.getUpdatedAttributes().isEmpty()) {
                // We generate an ATTRIBUTES_MODIFIED event only if no other event has been
                // created for the FlowFile. We do this because all events contain both the
                // newest and the original attributes, so generating an ATTRIBUTES_MODIFIED
                // event is redundant if another already exists.
                if (!eventTypesPerFlowFileId.containsKey(flowFileId)) {
                    recordsToSubmit.add(provenanceReporter.build(curFlowFile, ProvenanceEventType.ATTRIBUTES_MODIFIED).build());
                    addEventType(eventTypesPerFlowFileId, flowFileId, ProvenanceEventType.ATTRIBUTES_MODIFIED);
                }
            }
        }

        // We want to submit the 'recordsToSubmit' collection, followed by the auto-terminated events to the Provenance Repository.
        // We want to do this with a single call to ProvenanceEventRepository#registerEvents because it may be much more efficient
        // to do so.
        // However, we want to modify the events in 'recordsToSubmit' to obtain the data from the most recent version of the FlowFiles
        // (except for SEND events); see note below as to why this is
        // Therefore, we create an Iterable that can iterate over each of these events, modifying them as needed, and returning them
        // in the appropriate order. This prevents an unnecessary step of creating an intermediate List and adding all of those values
        // to the List.
        // This is done in a similar veign to how Java 8's streams work, iterating over the events and returning a processed version
        // one-at-a-time as opposed to iterating over the entire Collection and putting the results in another Collection. However,
        // we don't want to change the Framework to require Java 8 at this time, because it's not yet as prevalent as we would desire
        final Map<String, FlowFileRecord> flowFileRecordMap = new HashMap<>();
        for (final StandardRepositoryRecord repoRecord : checkpoint.records.values()) {
            final FlowFileRecord flowFile = repoRecord.getCurrent();
            flowFileRecordMap.put(flowFile.getAttribute(CoreAttributes.UUID.key()), flowFile);
        }

        final List<ProvenanceEventRecord> autoTermEvents = checkpoint.autoTerminatedEvents;
        final Iterable<ProvenanceEventRecord> iterable = new Iterable<ProvenanceEventRecord>() {
            final Iterator<ProvenanceEventRecord> recordsToSubmitIterator = recordsToSubmit.iterator();
            final Iterator<ProvenanceEventRecord> autoTermIterator = autoTermEvents == null ? null : autoTermEvents.iterator();

            @Override
            public Iterator<ProvenanceEventRecord> iterator() {
                return new Iterator<ProvenanceEventRecord>() {
                    @Override
                    public boolean hasNext() {
                        return recordsToSubmitIterator.hasNext() || autoTermIterator != null && autoTermIterator.hasNext();
                    }

                    @Override
                    public ProvenanceEventRecord next() {
                        if (recordsToSubmitIterator.hasNext()) {
                            final ProvenanceEventRecord rawEvent = recordsToSubmitIterator.next();

                            // Update the Provenance Event Record with all of the info that we know about the event.
                            // For SEND events, we do not want to update the FlowFile info on the Event, because the event should
                            // reflect the FlowFile as it was sent to the remote system. However, for other events, we want to use
                            // the representation of the FlowFile as it is committed, as this is the only way in which it really
                            // exists in our system -- all other representations are volatile representations that have not been
                            // exposed.
                            return enrich(rawEvent, flowFileRecordMap, checkpoint.records, rawEvent.getEventType() != ProvenanceEventType.SEND);
                        } else if (autoTermIterator != null && autoTermIterator.hasNext()) {
                            return enrich(autoTermIterator.next(), flowFileRecordMap, checkpoint.records, true);
                        }

                        throw new NoSuchElementException();
                    }

                    @Override
                    public void remove() {
                        throw new UnsupportedOperationException();
                    }
                };
            }
        };

        provenanceRepo.registerEvents(iterable);
    }

    private void updateEventContentClaims(final ProvenanceEventBuilder builder, final FlowFile flowFile, final StandardRepositoryRecord repoRecord) {
        final ContentClaim originalClaim = repoRecord.getOriginalClaim();
        if (originalClaim == null) {
            builder.setCurrentContentClaim(null, null, null, null, 0L);
        } else {
            final ResourceClaim resourceClaim = originalClaim.getResourceClaim();
            builder.setCurrentContentClaim(
                resourceClaim.getContainer(), resourceClaim.getSection(), resourceClaim.getId(),
                repoRecord.getOriginal().getContentClaimOffset() + originalClaim.getOffset(), repoRecord.getOriginal().getSize());
            builder.setPreviousContentClaim(
                resourceClaim.getContainer(), resourceClaim.getSection(), resourceClaim.getId(),
                repoRecord.getOriginal().getContentClaimOffset() + originalClaim.getOffset(), repoRecord.getOriginal().getSize());
        }
    }

    @Override
    public StandardProvenanceEventRecord enrich(final ProvenanceEventRecord rawEvent, final FlowFile flowFile) {
        final StandardRepositoryRecord repoRecord = records.get(flowFile);
        if (repoRecord == null) {
            throw new FlowFileHandlingException(flowFile + " is not known in this session (" + toString() + ")");
        }

        final StandardProvenanceEventRecord.Builder recordBuilder = new StandardProvenanceEventRecord.Builder().fromEvent(rawEvent);
        if (repoRecord.getCurrent() != null && repoRecord.getCurrentClaim() != null) {
            final ContentClaim currentClaim = repoRecord.getCurrentClaim();
            final long currentOffset = repoRecord.getCurrentClaimOffset();
            final long size = flowFile.getSize();

            final ResourceClaim resourceClaim = currentClaim.getResourceClaim();
            recordBuilder.setCurrentContentClaim(resourceClaim.getContainer(), resourceClaim.getSection(), resourceClaim.getId(), currentOffset + currentClaim.getOffset(), size);
        }

        if (repoRecord.getOriginal() != null && repoRecord.getOriginalClaim() != null) {
            final ContentClaim originalClaim = repoRecord.getOriginalClaim();
            final long originalOffset = repoRecord.getOriginal().getContentClaimOffset();
            final long originalSize = repoRecord.getOriginal().getSize();

            final ResourceClaim resourceClaim = originalClaim.getResourceClaim();
            recordBuilder.setPreviousContentClaim(resourceClaim.getContainer(), resourceClaim.getSection(), resourceClaim.getId(), originalOffset + originalClaim.getOffset(), originalSize);
        }

        final FlowFileQueue originalQueue = repoRecord.getOriginalQueue();
        if (originalQueue != null) {
            recordBuilder.setSourceQueueIdentifier(originalQueue.getIdentifier());
        }

        recordBuilder.setAttributes(repoRecord.getOriginalAttributes(), repoRecord.getUpdatedAttributes());
        return recordBuilder.build();
    }

    private StandardProvenanceEventRecord enrich(
        final ProvenanceEventRecord rawEvent, final Map<String, FlowFileRecord> flowFileRecordMap, final Map<FlowFileRecord, StandardRepositoryRecord> records, final boolean updateAttributes) {
        final StandardProvenanceEventRecord.Builder recordBuilder = new StandardProvenanceEventRecord.Builder().fromEvent(rawEvent);
        final FlowFileRecord eventFlowFile = flowFileRecordMap.get(rawEvent.getFlowFileUuid());
        if (eventFlowFile != null) {
            final StandardRepositoryRecord repoRecord = records.get(eventFlowFile);

            if (repoRecord.getCurrent() != null && repoRecord.getCurrentClaim() != null) {
                final ContentClaim currentClaim = repoRecord.getCurrentClaim();
                final long currentOffset = repoRecord.getCurrentClaimOffset();
                final long size = eventFlowFile.getSize();

                final ResourceClaim resourceClaim = currentClaim.getResourceClaim();
                recordBuilder.setCurrentContentClaim(resourceClaim.getContainer(), resourceClaim.getSection(), resourceClaim.getId(), currentOffset + currentClaim.getOffset(), size);
            }

            if (repoRecord.getOriginal() != null && repoRecord.getOriginalClaim() != null) {
                final ContentClaim originalClaim = repoRecord.getOriginalClaim();
                final long originalOffset = repoRecord.getOriginal().getContentClaimOffset();
                final long originalSize = repoRecord.getOriginal().getSize();

                final ResourceClaim resourceClaim = originalClaim.getResourceClaim();
                recordBuilder.setPreviousContentClaim(resourceClaim.getContainer(), resourceClaim.getSection(), resourceClaim.getId(), originalOffset + originalClaim.getOffset(), originalSize);
            }

            final FlowFileQueue originalQueue = repoRecord.getOriginalQueue();
            if (originalQueue != null) {
                recordBuilder.setSourceQueueIdentifier(originalQueue.getIdentifier());
            }
        }

        if (updateAttributes) {
            final FlowFileRecord flowFileRecord = flowFileRecordMap.get(rawEvent.getFlowFileUuid());
            if (flowFileRecord != null) {
                final StandardRepositoryRecord record = records.get(flowFileRecord);
                if (record != null) {
                    recordBuilder.setAttributes(record.getOriginalAttributes(), record.getUpdatedAttributes());
                }
            }
        }

        return recordBuilder.build();
    }

    /**
     * Checks if the given event is a spurious FORK, meaning that the FORK has a single child and that child was removed in this session. This happens when a Processor calls #create(FlowFile) and then
     * removes the created FlowFile.
     *
     * @param event event
     * @return true if spurious fork
     */
    private boolean isSpuriousForkEvent(final ProvenanceEventRecord event, final Set<String> removedFlowFiles) {
        if (event.getEventType() == ProvenanceEventType.FORK) {
            final List<String> childUuids = event.getChildUuids();
            if (childUuids != null && childUuids.size() == 1 && removedFlowFiles.contains(childUuids.get(0))) {
                return true;
            }
        }

        return false;
    }

    /**
     * Checks if the given event is a spurious ROUTE, meaning that the ROUTE indicates that a FlowFile was routed to a relationship with only 1 connection and that Connection is the Connection from
     * which the FlowFile was pulled. I.e., the FlowFile was really routed nowhere.
     *
     * @param event event
     * @param records records
     * @return true if spurious route
     */
    private boolean isSpuriousRouteEvent(final ProvenanceEventRecord event, final Map<FlowFileRecord, StandardRepositoryRecord> records) {
        if (event.getEventType() == ProvenanceEventType.ROUTE) {
            final String relationshipName = event.getRelationship();
            final Relationship relationship = new Relationship.Builder().name(relationshipName).build();
            final Collection<Connection> connectionsForRelationship = this.context.getConnections(relationship);

            // If the number of connections for this relationship is not 1, then we can't ignore this ROUTE event,
            // as it may be cloning the FlowFile and adding to multiple connections.
            if (connectionsForRelationship.size() == 1) {
                for (final Map.Entry<FlowFileRecord, StandardRepositoryRecord> entry : records.entrySet()) {
                    final FlowFileRecord flowFileRecord = entry.getKey();
                    if (event.getFlowFileUuid().equals(flowFileRecord.getAttribute(CoreAttributes.UUID.key()))) {
                        final StandardRepositoryRecord repoRecord = entry.getValue();
                        if (repoRecord.getOriginalQueue() == null) {
                            return false;
                        }

                        final String originalQueueId = repoRecord.getOriginalQueue().getIdentifier();
                        final Connection destinationConnection = connectionsForRelationship.iterator().next();
                        final String destinationQueueId = destinationConnection.getFlowFileQueue().getIdentifier();
                        return originalQueueId.equals(destinationQueueId);
                    }
                }
            }
        }

        return false;
    }

    @Override
    public void rollback() {
        rollback(false);
    }

    @Override
    public void rollback(final boolean penalize) {
        deleteOnCommit.clear();
        if (records.isEmpty()) {
            LOG.trace("{} was rolled back, but no events were performed by this ProcessSession", this);
            acknowledgeRecords();
            return;
        }

        resetWriteClaims();
        resetReadClaim();

        for (final StandardRepositoryRecord record : records.values()) {
            // remove the working claim if it's different than the original.
            removeTemporaryClaim(record);
        }

        final Set<RepositoryRecord> abortedRecords = new HashSet<>();
        final Set<StandardRepositoryRecord> transferRecords = new HashSet<>();
        for (final StandardRepositoryRecord record : records.values()) {
            if (record.isMarkedForAbort()) {
                removeContent(record.getWorkingClaim());
                if (record.getCurrentClaim() != null && !record.getCurrentClaim().equals(record.getWorkingClaim())) {
                    // if working & original claim are same, don't remove twice; we only want to remove the original
                    // if it's different from the working. Otherwise, we remove two claimant counts. This causes
                    // an issue if we only updated the flowfile attributes.
                    removeContent(record.getCurrentClaim());
                }
                abortedRecords.add(record);
            } else {
                transferRecords.add(record);
            }
        }

        // Put the FlowFiles that are not marked for abort back to their original queues
        for (final StandardRepositoryRecord record : transferRecords) {
            if (record.getOriginal() != null) {
                final FlowFileQueue originalQueue = record.getOriginalQueue();
                if (originalQueue != null) {
                    if (penalize) {
                        final long expirationEpochMillis = System.currentTimeMillis() + context.getConnectable().getPenalizationPeriod(TimeUnit.MILLISECONDS);
                        final FlowFileRecord newFile = new StandardFlowFileRecord.Builder().fromFlowFile(record.getOriginal()).penaltyExpirationTime(expirationEpochMillis).build();
                        originalQueue.put(newFile);
                    } else {
                        originalQueue.put(record.getOriginal());
                    }
                }
            }
        }

        if (!abortedRecords.isEmpty()) {
            try {
                context.getFlowFileRepository().updateRepository(abortedRecords);
            } catch (final IOException ioe) {
                LOG.error("Unable to update FlowFile repository for aborted records due to {}", ioe.toString());
                if (LOG.isDebugEnabled()) {
                    LOG.error("", ioe);
                }
            }
        }

        final Connectable connectable = context.getConnectable();
        final StandardFlowFileEvent flowFileEvent = new StandardFlowFileEvent(connectable.getIdentifier());
        flowFileEvent.setBytesRead(bytesRead.getValue());
        flowFileEvent.setBytesWritten(bytesWritten.getValue());

        // update event repository
        try {
            context.getFlowFileEventRepository().updateRepository(flowFileEvent);
        } catch (final Exception e) {
            LOG.error("Failed to update FlowFileEvent Repository due to " + e);
            if (LOG.isDebugEnabled()) {
                LOG.error("", e);
            }
        }

        acknowledgeRecords();
        resetState();
    }

    private void removeContent(final ContentClaim claim) {
        if (claim == null) {
            return;
        }

        context.getContentRepository().decrementClaimantCount(claim);
    }

    /**
     * Destroys a ContentClaim that was being written to but is no longer needed
     *
     * @param claim claim to destroy
     */
    private void destroyContent(final ContentClaim claim) {
        if (claim == null) {
            return;
        }

        final int decrementedClaimCount = context.getContentRepository().decrementClaimantCount(claim);
        if (decrementedClaimCount <= 0) {
            resetWriteClaims(); // Have to ensure that we are not currently writing to the claim before we can destroy it.
            context.getContentRepository().remove(claim);
        }
    }

    private void resetState() {
        records.clear();
        recursionSet.clear();
        contentSizeIn = 0L;
        contentSizeOut = 0L;
        flowFilesIn = 0;
        flowFilesOut = 0;
        removedCount = 0;
        removedBytes = 0L;
        bytesRead.setValue(0L);
        bytesWritten.setValue(0L);
        connectionCounts.clear();
        createdFlowFiles.clear();
        removedFlowFiles.clear();
        globalCounters.clear();
        localCounters.clear();

        generatedProvenanceEvents.clear();
        forkEventBuilders.clear();
        provenanceReporter.clear();

        processingStartTime = System.nanoTime();
    }

    private void acknowledgeRecords() {
        for (final Map.Entry<Connection, Set<FlowFileRecord>> entry : unacknowledgedFlowFiles.entrySet()) {
            entry.getKey().getFlowFileQueue().acknowledge(entry.getValue());
        }
        unacknowledgedFlowFiles.clear();
    }

    private String summarizeEvents(final Checkpoint checkpoint) {
        final Map<Relationship, Set<String>> transferMap = new HashMap<>(); // relationship to flowfile ID's
        final Set<String> modifiedFlowFileIds = new HashSet<>();
        int largestTransferSetSize = 0;

        for (final Map.Entry<FlowFileRecord, StandardRepositoryRecord> entry : checkpoint.records.entrySet()) {
            final FlowFile flowFile = entry.getKey();
            final StandardRepositoryRecord record = entry.getValue();

            final Relationship relationship = record.getTransferRelationship();
            if (Relationship.SELF.equals(relationship)) {
                continue;
            }

            Set<String> transferIds = transferMap.get(relationship);
            if (transferIds == null) {
                transferIds = new HashSet<>();
                transferMap.put(relationship, transferIds);
            }
            transferIds.add(flowFile.getAttribute(CoreAttributes.UUID.key()));
            largestTransferSetSize = Math.max(largestTransferSetSize, transferIds.size());

            final ContentClaim workingClaim = record.getWorkingClaim();
            if (workingClaim != null && workingClaim != record.getOriginalClaim() && record.getTransferRelationship() != null) {
                modifiedFlowFileIds.add(flowFile.getAttribute(CoreAttributes.UUID.key()));
            }
        }

        final int numRemoved = checkpoint.removedFlowFiles.size();
        final int numModified = modifiedFlowFileIds.size();
        final int numCreated = checkpoint.createdFlowFiles.size();

        final StringBuilder sb = new StringBuilder(512);
        if (!LOG.isDebugEnabled() && (largestTransferSetSize > VERBOSE_LOG_THRESHOLD
            || numModified > VERBOSE_LOG_THRESHOLD || numCreated > VERBOSE_LOG_THRESHOLD || numRemoved > VERBOSE_LOG_THRESHOLD)) {
            if (numCreated > 0) {
                sb.append("created ").append(numCreated).append(" FlowFiles, ");
            }
            if (numModified > 0) {
                sb.append("modified ").append(modifiedFlowFileIds.size()).append(" FlowFiles, ");
            }
            if (numRemoved > 0) {
                sb.append("removed ").append(numRemoved).append(" FlowFiles, ");
            }
            for (final Map.Entry<Relationship, Set<String>> entry : transferMap.entrySet()) {
                if (entry.getKey() != null) {
                    sb.append("Transferred ").append(entry.getValue().size()).append(" FlowFiles");

                    final Relationship relationship = entry.getKey();
                    if (relationship != Relationship.ANONYMOUS) {
                        sb.append(" to '").append(relationship.getName()).append("', ");
                    }
                }
            }
        } else {
            if (numCreated > 0) {
                sb.append("created FlowFiles ").append(checkpoint.createdFlowFiles).append(", ");
            }
            if (numModified > 0) {
                sb.append("modified FlowFiles ").append(modifiedFlowFileIds).append(", ");
            }
            if (numRemoved > 0) {
                sb.append("removed FlowFiles ").append(checkpoint.removedFlowFiles).append(", ");
            }
            for (final Map.Entry<Relationship, Set<String>> entry : transferMap.entrySet()) {
                if (entry.getKey() != null) {
                    sb.append("Transferred FlowFiles ").append(entry.getValue());

                    final Relationship relationship = entry.getKey();
                    if (relationship != Relationship.ANONYMOUS) {
                        sb.append(" to '").append(relationship.getName()).append("', ");
                    }
                }
            }
        }

        if (sb.length() > 2 && sb.subSequence(sb.length() - 2, sb.length()).equals(", ")) {
            sb.delete(sb.length() - 2, sb.length());
        }

        // don't add processing time if we did nothing, because we don't log the summary anyway
        if (sb.length() > 0) {
            final long processingNanos = checkpoint.processingTime;
            sb.append(", Processing Time = ");
            formatNanos(processingNanos, sb);
        }

        return sb.toString();
    }

    private void formatNanos(final long nanos, final StringBuilder sb) {
        final long seconds = nanos > 1000000000L ? nanos / 1000000000L : 0L;
        long millis = nanos > 1000000L ? nanos / 1000000L : 0L;;
        final long nanosLeft = nanos % 1000000L;

        if (seconds > 0) {
            sb.append(seconds).append(" seconds");
        }
        if (millis > 0) {
            if (seconds > 0) {
                sb.append(", ");
                millis -= seconds * 1000L;
            }

            sb.append(millis).append(" millis");
        }
        if (seconds == 0 && millis == 0) {
            sb.append(nanosLeft).append(" nanos");
        }

        sb.append(" (").append(nanos).append(" nanos)");
    }

    private void incrementConnectionInputCounts(final Connection connection, final RepositoryRecord record) {
        StandardFlowFileEvent connectionEvent = connectionCounts.get(connection);
        if (connectionEvent == null) {
            connectionEvent = new StandardFlowFileEvent(connection.getIdentifier());
            connectionCounts.put(connection, connectionEvent);
        }
        connectionEvent.setContentSizeIn(connectionEvent.getContentSizeIn() + record.getCurrent().getSize());
        connectionEvent.setFlowFilesIn(connectionEvent.getFlowFilesIn() + 1);
    }

    private void incrementConnectionOutputCounts(final Connection connection, final FlowFileRecord record) {
        StandardFlowFileEvent connectionEvent = connectionCounts.get(connection);
        if (connectionEvent == null) {
            connectionEvent = new StandardFlowFileEvent(connection.getIdentifier());
            connectionCounts.put(connection, connectionEvent);
        }
        connectionEvent.setContentSizeOut(connectionEvent.getContentSizeOut() + record.getSize());
        connectionEvent.setFlowFilesOut(connectionEvent.getFlowFilesOut() + 1);
    }

    private void registerDequeuedRecord(final FlowFileRecord flowFile, final Connection connection) {
        final StandardRepositoryRecord record = new StandardRepositoryRecord(connection.getFlowFileQueue(), flowFile);
        records.put(flowFile, record);
        flowFilesIn++;
        contentSizeIn += flowFile.getSize();

        Set<FlowFileRecord> set = unacknowledgedFlowFiles.get(connection);
        if (set == null) {
            set = new HashSet<>();
            unacknowledgedFlowFiles.put(connection, set);
        }
        set.add(flowFile);

        incrementConnectionOutputCounts(connection, flowFile);
    }

    @Override
    public void adjustCounter(final String name, final long delta, final boolean immediate) {
        if (immediate) {
            context.adjustCounter(name, delta);
            return;
        }

        adjustCounter(name, delta, localCounters);
        adjustCounter(name, delta, globalCounters);
    }

    private void adjustCounter(final String name, final long delta, final Map<String, Long> map) {
        Long curVal = map.get(name);
        if (curVal == null) {
            curVal = Long.valueOf(0L);
        }

        final long newValue = curVal.longValue() + delta;
        map.put(name, Long.valueOf(newValue));
    }

    @Override
    public FlowFile get() {
        final List<Connection> connections = context.getPollableConnections();
        final int numConnections = connections.size();
        for (int numAttempts = 0; numAttempts < numConnections; numAttempts++) {
            final Connection conn = connections.get(context.getNextIncomingConnectionIndex() % connections.size());
            final Set<FlowFileRecord> expired = new HashSet<>();
            final FlowFileRecord flowFile = conn.getFlowFileQueue().poll(expired);
            removeExpired(expired, conn);

            if (flowFile != null) {
                registerDequeuedRecord(flowFile, conn);
                return flowFile;
            }
        }

        return null;
    }

    @Override
    public List<FlowFile> get(final int maxResults) {
        if (maxResults < 0) {
            throw new IllegalArgumentException();
        }
        if (maxResults == 0) {
            return Collections.emptyList();
        }

        return get(new QueuePoller() {
            @Override
            public List<FlowFileRecord> poll(final FlowFileQueue queue, final Set<FlowFileRecord> expiredRecords) {
                return queue.poll(new FlowFileFilter() {
                    int polled = 0;

                    @Override
                    public FlowFileFilterResult filter(final FlowFile flowFile) {
                        if (++polled <= maxResults) {
                            return FlowFileFilterResult.ACCEPT_AND_CONTINUE;
                        } else {
                            return FlowFileFilterResult.ACCEPT_AND_TERMINATE;
                        }
                    }
                }, expiredRecords);
            }
        }, false);
    }

    @Override
    public List<FlowFile> get(final FlowFileFilter filter) {
        return get(new QueuePoller() {
            @Override
            public List<FlowFileRecord> poll(final FlowFileQueue queue, final Set<FlowFileRecord> expiredRecords) {
                return queue.poll(filter, expiredRecords);
            }
        }, true);
    }

    private List<FlowFile> get(final QueuePoller poller, final boolean lockAllQueues) {
        final List<Connection> connections = context.getPollableConnections();
        if (lockAllQueues) {
            for (final Connection connection : connections) {
                connection.lock();
            }
        }

        try {
            for (final Connection conn : connections) {
                final Set<FlowFileRecord> expired = new HashSet<>();
                final List<FlowFileRecord> newlySelected = poller.poll(conn.getFlowFileQueue(), expired);
                removeExpired(expired, conn);

                if (newlySelected.isEmpty() && expired.isEmpty()) {
                    continue;
                }

                for (final FlowFileRecord flowFile : newlySelected) {
                    registerDequeuedRecord(flowFile, conn);
                }

                return new ArrayList<FlowFile>(newlySelected);
            }

            return new ArrayList<>();
        } finally {
            if (lockAllQueues) {
                for (final Connection connection : connections) {
                    connection.unlock();
                }
            }
        }
    }

    @Override
    public QueueSize getQueueSize() {
        int flowFileCount = 0;
        long byteCount = 0L;
        for (final Connection conn : context.getPollableConnections()) {
            final QueueSize queueSize = conn.getFlowFileQueue().getActiveQueueSize();
            flowFileCount += queueSize.getObjectCount();
            byteCount += queueSize.getByteCount();
        }
        return new QueueSize(flowFileCount, byteCount);
    }

    @Override
    public FlowFile create() {
        final Map<String, String> attrs = new HashMap<>();
        attrs.put(CoreAttributes.FILENAME.key(), String.valueOf(System.nanoTime()));
        attrs.put(CoreAttributes.PATH.key(), DEFAULT_FLOWFILE_PATH);
        attrs.put(CoreAttributes.UUID.key(), UUID.randomUUID().toString());

        final FlowFileRecord fFile = new StandardFlowFileRecord.Builder().id(context.getNextFlowFileSequence())
            .addAttributes(attrs)
            .build();
        final StandardRepositoryRecord record = new StandardRepositoryRecord(null);
        record.setWorking(fFile, attrs);
        records.put(fFile, record);
        createdFlowFiles.add(fFile.getAttribute(CoreAttributes.UUID.key()));
        return fFile;
    }

    @Override
    public FlowFile clone(final FlowFile example) {
        return clone(example, 0L, example.getSize());
    }

    @Override
    public FlowFile clone(final FlowFile example, final long offset, final long size) {
        validateRecordState(example);
        final StandardRepositoryRecord exampleRepoRecord = records.get(example);
        final FlowFileRecord currRec = exampleRepoRecord.getCurrent();
        final ContentClaim claim = exampleRepoRecord.getCurrentClaim();
        if (offset + size > example.getSize()) {
            throw new FlowFileHandlingException("Specified offset of " + offset + " and size " + size + " exceeds size of " + example.toString());
        }

        final StandardFlowFileRecord.Builder builder = new StandardFlowFileRecord.Builder().fromFlowFile(currRec);
        builder.id(context.getNextFlowFileSequence());
        builder.contentClaimOffset(currRec.getContentClaimOffset() + offset);
        builder.size(size);

        final String newUuid = UUID.randomUUID().toString();
        builder.addAttribute(CoreAttributes.UUID.key(), newUuid);

        final FlowFileRecord clone = builder.build();
        if (claim != null) {
            context.getContentRepository().incrementClaimaintCount(claim);
        }
        final StandardRepositoryRecord record = new StandardRepositoryRecord(null);
        record.setWorking(clone, Collections.<String, String>emptyMap());
        records.put(clone, record);

        if (offset == 0L && size == example.getSize()) {
            provenanceReporter.clone(example, clone);
        } else {
            registerForkEvent(example, clone);
        }

        return clone;
    }

    private void registerForkEvent(final FlowFile parent, final FlowFile child) {
        ProvenanceEventBuilder eventBuilder = forkEventBuilders.get(parent);
        if (eventBuilder == null) {
            eventBuilder = context.getProvenanceRepository().eventBuilder();
            eventBuilder.setEventType(ProvenanceEventType.FORK);

            eventBuilder.setFlowFileEntryDate(parent.getEntryDate());
            eventBuilder.setLineageIdentifiers(parent.getLineageIdentifiers());
            eventBuilder.setLineageStartDate(parent.getLineageStartDate());
            eventBuilder.setFlowFileUUID(parent.getAttribute(CoreAttributes.UUID.key()));

            eventBuilder.setComponentId(context.getConnectable().getIdentifier());

            final Connectable connectable = context.getConnectable();
            final String processorType;
            if (connectable instanceof ProcessorNode) {
                processorType = ((ProcessorNode) connectable).getProcessor().getClass().getSimpleName();
            } else {
                processorType = connectable.getClass().getSimpleName();
            }
            eventBuilder.setComponentType(processorType);
            eventBuilder.addParentFlowFile(parent);

            updateEventContentClaims(eventBuilder, parent, records.get(parent));
            forkEventBuilders.put(parent, eventBuilder);
        }

        eventBuilder.addChildFlowFile(child);
    }

    private void registerJoinEvent(final FlowFile child, final Collection<FlowFile> parents) {
        final ProvenanceEventRecord eventRecord = provenanceReporter.generateJoinEvent(parents, child);
        List<ProvenanceEventRecord> existingRecords = generatedProvenanceEvents.get(child);
        if (existingRecords == null) {
            existingRecords = new ArrayList<>();
            generatedProvenanceEvents.put(child, existingRecords);
        }
        existingRecords.add(eventRecord);
    }

    @Override
    public FlowFile penalize(final FlowFile flowFile) {
        validateRecordState(flowFile);
        final StandardRepositoryRecord record = records.get(flowFile);
        final long expirationEpochMillis = System.currentTimeMillis() + context.getConnectable().getPenalizationPeriod(TimeUnit.MILLISECONDS);
        final FlowFileRecord newFile = new StandardFlowFileRecord.Builder().fromFlowFile(record.getCurrent()).penaltyExpirationTime(expirationEpochMillis).build();
        record.setWorking(newFile);
        return newFile;
    }

    @Override
    public FlowFile putAttribute(final FlowFile flowFile, final String key, final String value) {
        validateRecordState(flowFile);

        if (CoreAttributes.UUID.key().equals(key)) {
            return flowFile;
        }

        final StandardRepositoryRecord record = records.get(flowFile);
        final FlowFileRecord newFile = new StandardFlowFileRecord.Builder().fromFlowFile(record.getCurrent()).addAttribute(key, value).build();
        record.setWorking(newFile, key, value);

        return newFile;
    }

    @Override
    public FlowFile putAllAttributes(final FlowFile flowFile, final Map<String, String> attributes) {
        validateRecordState(flowFile);
        final StandardRepositoryRecord record = records.get(flowFile);

        final String originalUuid = flowFile.getAttribute(CoreAttributes.UUID.key());

        final StandardFlowFileRecord.Builder ffBuilder = new StandardFlowFileRecord.Builder().fromFlowFile(record.getCurrent()).addAttributes(attributes);
        // Ignore the uuid attribute, if passed in
        ffBuilder.addAttribute(CoreAttributes.UUID.key(), originalUuid);
        final FlowFileRecord newFile = ffBuilder.build();

        record.setWorking(newFile, attributes);
        return newFile;
    }

    @Override
    public FlowFile removeAttribute(final FlowFile flowFile, final String key) {
        validateRecordState(flowFile);

        if (CoreAttributes.UUID.key().equals(key)) {
            return flowFile;
        }

        final StandardRepositoryRecord record = records.get(flowFile);
        final FlowFileRecord newFile = new StandardFlowFileRecord.Builder().fromFlowFile(record.getCurrent()).removeAttributes(key).build();
        record.setWorking(newFile, key, null);
        return newFile;
    }

    @Override
    public FlowFile removeAllAttributes(final FlowFile flowFile, final Set<String> keys) {
        validateRecordState(flowFile);

        if (keys == null) {
            return flowFile;
        }

        final Set<String> keysToRemove;
        if (keys.contains(CoreAttributes.UUID.key())) {
            keysToRemove = new HashSet<>(keys);
            keysToRemove.remove(CoreAttributes.UUID.key());
        } else {
            keysToRemove = keys;
        }

        final StandardRepositoryRecord record = records.get(flowFile);
        final FlowFileRecord newFile = new StandardFlowFileRecord.Builder().fromFlowFile(record.getCurrent()).removeAttributes(keys).build();

        final Map<String, String> updatedAttrs = new HashMap<>();
        for (final String key : keys) {
            updatedAttrs.put(key, null);
        }

        record.setWorking(newFile, updatedAttrs);
        return newFile;
    }

    @Override
    public FlowFile removeAllAttributes(final FlowFile flowFile, final Pattern keyPattern) {
        validateRecordState(flowFile);
        final StandardRepositoryRecord record = records.get(flowFile);
        final FlowFileRecord newFile = new StandardFlowFileRecord.Builder().fromFlowFile(record.getCurrent()).removeAttributes(keyPattern).build();

        if (keyPattern == null) {
            record.setWorking(newFile);
        } else {
            final Map<String, String> curAttrs = record.getCurrent().getAttributes();

            final Map<String, String> removed = new HashMap<>();
            for (final String key : curAttrs.keySet()) {
                if (CoreAttributes.UUID.key().equals(key)) {
                    continue;
                }

                if (keyPattern.matcher(key).matches()) {
                    removed.put(key, null);
                }
            }

            record.setWorking(newFile, removed);
        }

        return newFile;
    }

    @Override
    public void transfer(final FlowFile flowFile, final Relationship relationship) {
        validateRecordState(flowFile);
        final StandardRepositoryRecord record = records.get(flowFile);
        record.setTransferRelationship(relationship);
        final int numDestinations = context.getConnections(relationship).size();
        final int multiplier = Math.max(1, numDestinations);

        boolean autoTerminated = false;
        boolean selfRelationship = false;
        if (numDestinations == 0 && context.getConnectable().isAutoTerminated(relationship)) {
            // auto terminated.
            autoTerminated = true;
        } else if (numDestinations == 0 && relationship == Relationship.SELF) {
            selfRelationship = true;
        }

        if (autoTerminated) {
            removedCount += multiplier;
            removedBytes += flowFile.getSize();
        } else if (!selfRelationship) {
            flowFilesOut += multiplier;
            contentSizeOut += flowFile.getSize() * multiplier;
        }
    }

    @Override
    public void transfer(final FlowFile flowFile) {
        validateRecordState(flowFile);
        final StandardRepositoryRecord record = records.get(flowFile);
        if (record.getOriginalQueue() == null) {
            throw new IllegalArgumentException("Cannot transfer FlowFiles that are created in this Session back to self");
        }
        record.setTransferRelationship(Relationship.SELF);
    }

    @Override
    public void transfer(final Collection<FlowFile> flowFiles) {
        for (final FlowFile flowFile : flowFiles) {
            transfer(flowFile);
        }
    }

    @Override
    public void transfer(final Collection<FlowFile> flowFiles, final Relationship relationship) {
        validateRecordState(flowFiles);

        boolean autoTerminated = false;
        boolean selfRelationship = false;
        final int numDestinations = context.getConnections(relationship).size();
        if (numDestinations == 0 && context.getConnectable().isAutoTerminated(relationship)) {
            // auto terminated.
            autoTerminated = true;
        } else if (numDestinations == 0 && relationship == Relationship.SELF) {
            selfRelationship = true;
        }

        final int multiplier = Math.max(1, numDestinations);

        long contentSize = 0L;
        for (final FlowFile flowFile : flowFiles) {
            final StandardRepositoryRecord record = records.get(flowFile);
            record.setTransferRelationship(relationship);
            contentSize += flowFile.getSize() * multiplier;
        }

        if (autoTerminated) {
            removedCount += multiplier * flowFiles.size();
            removedBytes += contentSize;
        } else if (!selfRelationship) {
            flowFilesOut += multiplier * flowFiles.size();
            contentSizeOut += multiplier * contentSize;
        }
    }

    @Override
    public void remove(final FlowFile flowFile) {
        validateRecordState(flowFile);
        final StandardRepositoryRecord record = records.get(flowFile);
        record.markForDelete();
        removedFlowFiles.add(flowFile.getAttribute(CoreAttributes.UUID.key()));

        // if original connection is null, the FlowFile was created in this session, so we
        // do not want to count it toward the removed count.
        if (record.getOriginalQueue() == null) {
            // if we've generated any Fork events, remove them because the FlowFile was created
            // and then removed in this session.
            generatedProvenanceEvents.remove(flowFile);
            removeForkEvents(flowFile);
        } else {
            removedCount++;
            removedBytes += flowFile.getSize();
            provenanceReporter.drop(flowFile, flowFile.getAttribute(CoreAttributes.DISCARD_REASON.key()));
        }
    }

    @Override
    public void remove(final Collection<FlowFile> flowFiles) {
        validateRecordState(flowFiles);
        for (final FlowFile flowFile : flowFiles) {
            final StandardRepositoryRecord record = records.get(flowFile);
            record.markForDelete();
            removedFlowFiles.add(flowFile.getAttribute(CoreAttributes.UUID.key()));

            // if original connection is null, the FlowFile was created in this session, so we
            // do not want to count it toward the removed count.
            if (record.getOriginalQueue() == null) {
                generatedProvenanceEvents.remove(flowFile);
                removeForkEvents(flowFile);
            } else {
                removedCount++;
                removedBytes += flowFile.getSize();
                provenanceReporter.drop(flowFile, flowFile.getAttribute(CoreAttributes.DISCARD_REASON.key()));
            }
        }
    }

    private void removeForkEvents(final FlowFile flowFile) {
        for (final ProvenanceEventBuilder builder : forkEventBuilders.values()) {
            final ProvenanceEventRecord event = builder.build();

            if (event.getEventType() == ProvenanceEventType.FORK) {
                builder.removeChildFlowFile(flowFile);
            }
        }
    }

    public void expireFlowFiles() {
        final Set<FlowFileRecord> expired = new HashSet<>();
        final FlowFileFilter filter = new FlowFileFilter() {
            @Override
            public FlowFileFilterResult filter(final FlowFile flowFile) {
                return FlowFileFilterResult.REJECT_AND_CONTINUE;
            }
        };

        for (final Connection conn : context.getConnectable().getIncomingConnections()) {
            do {
                expired.clear();
                conn.getFlowFileQueue().poll(filter, expired);
                removeExpired(expired, conn);
            } while (!expired.isEmpty());
        }
    }

    private void removeExpired(final Set<FlowFileRecord> flowFiles, final Connection connection) {
        if (flowFiles.isEmpty()) {
            return;
        }

        LOG.info("{} {} FlowFiles have expired and will be removed", new Object[]{this, flowFiles.size()});
        final List<RepositoryRecord> expiredRecords = new ArrayList<>(flowFiles.size());

        final String processorType;
        final Connectable connectable = context.getConnectable();
        if (connectable instanceof ProcessorNode) {
            final ProcessorNode procNode = (ProcessorNode) connectable;
            processorType = procNode.getProcessor().getClass().getSimpleName();
        } else {
            processorType = connectable.getClass().getSimpleName();
        }

        final StandardProvenanceReporter expiredReporter = new StandardProvenanceReporter(this, connectable.getIdentifier(),
            processorType, context.getProvenanceRepository(), this);

        final Map<String, FlowFileRecord> recordIdMap = new HashMap<>();
        for (final FlowFileRecord flowFile : flowFiles) {
            recordIdMap.put(flowFile.getAttribute(CoreAttributes.UUID.key()), flowFile);

            final StandardRepositoryRecord record = new StandardRepositoryRecord(connection.getFlowFileQueue(), flowFile);
            record.markForDelete();
            expiredRecords.add(record);
            expiredReporter.expire(flowFile, "Expiration Threshold = " + connection.getFlowFileQueue().getFlowFileExpiration());
            removeContent(flowFile.getContentClaim());

            final long flowFileLife = System.currentTimeMillis() - flowFile.getEntryDate();
            final Object terminator = connectable instanceof ProcessorNode ? ((ProcessorNode) connectable).getProcessor() : connectable;
            LOG.info("{} terminated by {} due to FlowFile expiration; life of FlowFile = {} ms", new Object[]{flowFile, terminator, flowFileLife});
        }

        try {
            final Iterable<ProvenanceEventRecord> iterable = new Iterable<ProvenanceEventRecord>() {
                @Override
                public Iterator<ProvenanceEventRecord> iterator() {
                    final Iterator<ProvenanceEventRecord> expiredEventIterator = expiredReporter.getEvents().iterator();
                    final Iterator<ProvenanceEventRecord> enrichingIterator = new Iterator<ProvenanceEventRecord>() {
                        @Override
                        public boolean hasNext() {
                            return expiredEventIterator.hasNext();
                        }

                        @Override
                        public ProvenanceEventRecord next() {
                            final ProvenanceEventRecord event = expiredEventIterator.next();
                            final StandardProvenanceEventRecord.Builder enriched = new StandardProvenanceEventRecord.Builder().fromEvent(event);
                            final FlowFileRecord record = recordIdMap.get(event.getFlowFileUuid());
                            if (record == null) {
                                return null;
                            }

                            final ContentClaim claim = record.getContentClaim();
                            if (claim != null) {
                                final ResourceClaim resourceClaim = claim.getResourceClaim();
                                enriched.setCurrentContentClaim(resourceClaim.getContainer(), resourceClaim.getSection(), resourceClaim.getId(),
                                    record.getContentClaimOffset() + claim.getOffset(), record.getSize());
                                enriched.setPreviousContentClaim(resourceClaim.getContainer(), resourceClaim.getSection(), resourceClaim.getId(),
                                    record.getContentClaimOffset() + claim.getOffset(), record.getSize());
                            }

                            enriched.setAttributes(record.getAttributes(), Collections.<String, String>emptyMap());
                            return enriched.build();
                        }

                        @Override
                        public void remove() {
                            throw new UnsupportedOperationException();
                        }
                    };

                    return enrichingIterator;
                }
            };

            context.getProvenanceRepository().registerEvents(iterable);
            context.getFlowFileRepository().updateRepository(expiredRecords);
        } catch (final IOException e) {
            LOG.error("Failed to update FlowFile Repository to record expired records due to {}", e);
        }

    }

    private InputStream getInputStream(final FlowFile flowFile, final ContentClaim claim, final long offset) throws ContentNotFoundException {
        // If there's no content, don't bother going to the Content Repository because it is generally expensive and we know
        // that there is no actual content.
        if (flowFile.getSize() == 0L) {
            return new ByteArrayInputStream(new byte[0]);
        }

        try {
            // If the recursion set is empty, we can use the same input stream that we already have open. However, if
            // the recursion set is NOT empty, we can't do this because we may be reading the input of FlowFile 1 while in the
            // callback for reading FlowFile 1 and if we used the same stream we'd be destroying the ability to read from FlowFile 1.
            if (recursionSet.isEmpty()) {
                if (currentReadClaim == claim) {
                    if (currentReadClaimStream != null && currentReadClaimStream.getStreamLocation() <= offset) {
                        final long bytesToSkip = offset - currentReadClaimStream.getStreamLocation();
                        if (bytesToSkip > 0) {
                            StreamUtils.skip(currentReadClaimStream, bytesToSkip);
                        }

                        return new DisableOnCloseInputStream(currentReadClaimStream);
                    }
                }

                final InputStream rawInStream = context.getContentRepository().read(claim);

                if (currentReadClaimStream != null) {
                    currentReadClaimStream.close();
                }

                currentReadClaim = claim;
                currentReadClaimStream = new ByteCountingInputStream(rawInStream, new LongHolder(0L));
                StreamUtils.skip(currentReadClaimStream, offset);

                // Use a non-closeable stream because we want to keep it open after the callback has finished so that we can
                // reuse the same InputStream for the next FlowFile
                return new DisableOnCloseInputStream(currentReadClaimStream);
            } else {
                final InputStream rawInStream = context.getContentRepository().read(claim);
                StreamUtils.skip(rawInStream, offset);
                return rawInStream;
            }
        } catch (final ContentNotFoundException cnfe) {
            throw cnfe;
        } catch (final EOFException eof) {
            throw new ContentNotFoundException(claim, eof);
        } catch (final IOException ioe) {
            throw new FlowFileAccessException("Failed to read content of " + flowFile, ioe);
        }
    }

    @Override
    public void read(final FlowFile source, final InputStreamCallback reader) {
        validateRecordState(source);
        final StandardRepositoryRecord record = records.get(source);

        try {
            ensureNotAppending(record.getCurrentClaim());
        } catch (final IOException e) {
            throw new FlowFileAccessException("Failed to access ContentClaim for " + source.toString(), e);
        }

        try (final InputStream rawIn = getInputStream(source, record.getCurrentClaim(), record.getCurrentClaimOffset());
            final InputStream limitedIn = new LimitedInputStream(rawIn, source.getSize());
            final InputStream disableOnCloseIn = new DisableOnCloseInputStream(limitedIn);
            final ByteCountingInputStream countingStream = new ByteCountingInputStream(disableOnCloseIn, this.bytesRead)) {

            // We want to differentiate between IOExceptions thrown by the repository and IOExceptions thrown from
            // Processor code. As a result, as have the FlowFileAccessInputStream that catches IOException from the repository
            // and translates into either FlowFileAccessException or ContentNotFoundException. We keep track of any
            // ContentNotFoundException because if it is thrown, the Processor code may catch it and do something else with it
            // but in reality, if it is thrown, we want to know about it and handle it, even if the Processor code catches it.
            final FlowFileAccessInputStream ffais = new FlowFileAccessInputStream(countingStream, source, record.getCurrentClaim());
            boolean cnfeThrown = false;

            try {
                recursionSet.add(source);
                reader.process(ffais);
            } catch (final ContentNotFoundException cnfe) {
                cnfeThrown = true;
                throw cnfe;
            } finally {
                recursionSet.remove(source);

                // if cnfeThrown is true, we don't need to re-thrown the Exception; it will propagate.
                if (!cnfeThrown && ffais.getContentNotFoundException() != null) {
                    throw ffais.getContentNotFoundException();
                }
            }
        } catch (final ContentNotFoundException nfe) {
            handleContentNotFound(nfe, record);
        } catch (final IOException ex) {
            throw new ProcessException("IOException thrown from " + connectableDescription + ": " + ex.toString(), ex);
        }
    }

    @Override
    public FlowFile merge(final Collection<FlowFile> sources, final FlowFile destination) {
        return merge(sources, destination, null, null, null);
    }

    @Override
    public FlowFile merge(final Collection<FlowFile> sources, final FlowFile destination, final byte[] header, final byte[] footer, final byte[] demarcator) {
        validateRecordState(sources);
        validateRecordState(destination);
        if (sources.contains(destination)) {
            throw new IllegalArgumentException("Destination cannot be within sources");
        }

        final Collection<StandardRepositoryRecord> sourceRecords = new ArrayList<>();
        for (final FlowFile source : sources) {
            final StandardRepositoryRecord record = records.get(source);
            sourceRecords.add(record);

            try {
                ensureNotAppending(record.getCurrentClaim());
            } catch (final IOException e) {
                throw new FlowFileAccessException("Unable to read from source " + source + " due to " + e.toString(), e);
            }
        }

        final StandardRepositoryRecord destinationRecord = records.get(destination);
        final ContentRepository contentRepo = context.getContentRepository();
        final ContentClaim newClaim;
        try {
            newClaim = contentRepo.create(context.getConnectable().isLossTolerant());
            claimLog.debug("Creating ContentClaim {} for 'merge' for {}", newClaim, destinationRecord.getCurrent());
        } catch (final IOException e) {
            throw new FlowFileAccessException("Unable to create ContentClaim due to " + e.toString(), e);
        }

        long readCount = 0L;
        long writtenCount = 0L;

        try {
            try (final OutputStream rawOut = contentRepo.write(newClaim);
                final OutputStream out = new BufferedOutputStream(rawOut)) {

                if (header != null && header.length > 0) {
                    out.write(header);
                    writtenCount += header.length;
                }

                int objectIndex = 0;
                final boolean useDemarcator = demarcator != null && demarcator.length > 0;
                final int numSources = sources.size();
                for (final FlowFile source : sources) {
                    final StandardRepositoryRecord sourceRecord = records.get(source);

                    final long copied = contentRepo.exportTo(sourceRecord.getCurrentClaim(), out, sourceRecord.getCurrentClaimOffset(), source.getSize());
                    writtenCount += copied;
                    readCount += copied;

                    // don't add demarcator after the last claim
                    if (useDemarcator && ++objectIndex < numSources) {
                        out.write(demarcator);
                        writtenCount += demarcator.length;
                    }
                }

                if (footer != null && footer.length > 0) {
                    out.write(footer);
                    writtenCount += footer.length;
                }
            } finally {
                bytesWritten.increment(writtenCount);
                bytesRead.increment(readCount);
            }
        } catch (final ContentNotFoundException nfe) {
            destroyContent(newClaim);
            handleContentNotFound(nfe, destinationRecord);
            handleContentNotFound(nfe, sourceRecords);
        } catch (final IOException ioe) {
            destroyContent(newClaim);
            throw new FlowFileAccessException("Failed to merge " + sources.size() + " into " + destination + " due to " + ioe.toString(), ioe);
        } catch (final Throwable t) {
            destroyContent(newClaim);
            throw t;
        }

        removeTemporaryClaim(destinationRecord);
        final FlowFileRecord newFile = new StandardFlowFileRecord.Builder().fromFlowFile(destinationRecord.getCurrent()).contentClaim(newClaim).contentClaimOffset(0L).size(writtenCount).build();
        destinationRecord.setWorking(newFile);
        records.put(newFile, destinationRecord);
        return newFile;
    }

    private void ensureNotAppending(final ContentClaim claim) throws IOException {
        if (claim == null) {
            return;
        }

        final ByteCountingOutputStream outStream = appendableStreams.remove(claim);
        if (outStream == null) {
            return;
        }

        outStream.flush();
        outStream.close();
    }

    @Override
    public FlowFile write(final FlowFile source, final OutputStreamCallback writer) {
        validateRecordState(source);
        final StandardRepositoryRecord record = records.get(source);
        long newSize = 0L;
        final long claimOffset = 0L;

        ContentClaim newClaim = null;
        final LongHolder writtenHolder = new LongHolder(0L);
        try {
            newClaim = context.getContentRepository().create(context.getConnectable().isLossTolerant());
            claimLog.debug("Creating ContentClaim {} for 'write' for {}", newClaim, source);
<<<<<<< HEAD

            ensureNotAppending(newClaim);
            try (final OutputStream stream = context.getContentRepository().write(newClaim);
                final OutputStream disableOnClose = new DisableOnCloseOutputStream(stream);
                final OutputStream countingOut = new ByteCountingOutputStream(disableOnClose, writtenHolder)) {
                recursionSet.add(source);
                writer.process(new FlowFileAccessOutputStream(countingOut, source));
=======

            ensureNotAppending(newClaim);
            try (final OutputStream stream = context.getContentRepository().write(newClaim);
                final OutputStream disableOnClose = new DisableOnCloseOutputStream(stream);
                final OutputStream countingOut = new ByteCountingOutputStream(disableOnClose, writtenHolder)) {
                recursionSet.add(source);

                writeRecursionLevel++;
                try {
                    writer.process(new FlowFileAccessOutputStream(countingOut, source));
                } finally {
                    writeRecursionLevel--;
                }
>>>>>>> 50379fcc
            } finally {
                recursionSet.remove(source);
            }
            newSize = context.getContentRepository().size(newClaim);
        } catch (final ContentNotFoundException nfe) {
            resetWriteClaims(); // need to reset write claim before we can remove the claim
            destroyContent(newClaim);
            handleContentNotFound(nfe, record);
        } catch (final FlowFileAccessException ffae) {
            resetWriteClaims(); // need to reset write claim before we can remove the claim
            destroyContent(newClaim);
            throw ffae;
        } catch (final IOException ioe) {
            resetWriteClaims(); // need to reset write claim before we can remove the claim
            destroyContent(newClaim);
            throw new ProcessException("IOException thrown from " + connectableDescription + ": " + ioe.toString(), ioe);
        } catch (final Throwable t) {
            resetWriteClaims(); // need to reset write claim before we can remove the claim
            destroyContent(newClaim);
            throw t;
        } finally {
            bytesWritten.increment(writtenHolder.getValue());
        }

        removeTemporaryClaim(record);
        final FlowFileRecord newFile = new StandardFlowFileRecord.Builder().fromFlowFile(record.getCurrent()).contentClaim(newClaim).contentClaimOffset(claimOffset).size(newSize).build();
        record.setWorking(newFile);
        return newFile;
    }

    @Override
    public FlowFile append(final FlowFile source, final OutputStreamCallback writer) {
        validateRecordState(source);
        final StandardRepositoryRecord record = records.get(source);
        long newSize = 0L;

        // Get the current Content Claim from the record and see if we already have
        // an OutputStream that we can append to.
        final ContentClaim oldClaim = record.getCurrentClaim();
        ByteCountingOutputStream outStream = appendableStreams.get(oldClaim);
        long originalByteWrittenCount = 0;

        ContentClaim newClaim = null;
        try {
            if (outStream == null) {
                try (final InputStream oldClaimIn = context.getContentRepository().read(oldClaim)) {
                    newClaim = context.getContentRepository().create(context.getConnectable().isLossTolerant());
                    claimLog.debug("Creating ContentClaim {} for 'append' for {}", newClaim, source);

                    final OutputStream rawOutStream = context.getContentRepository().write(newClaim);
                    final OutputStream bufferedOutStream = new BufferedOutputStream(rawOutStream);
                    outStream = new ByteCountingOutputStream(bufferedOutStream, new LongHolder(0L));
                    originalByteWrittenCount = 0;

                    appendableStreams.put(newClaim, outStream);

                    // We need to copy all of the data from the old claim to the new claim
                    StreamUtils.copy(oldClaimIn, outStream);

                    // wrap our OutputStreams so that the processor cannot close it
                    try (final OutputStream disableOnClose = new DisableOnCloseOutputStream(outStream)) {
                        recursionSet.add(source);
                        writer.process(new FlowFileAccessOutputStream(disableOnClose, source));
                    } finally {
                        recursionSet.remove(source);
                    }
                }
            } else {
                newClaim = oldClaim;
                originalByteWrittenCount = outStream.getBytesWritten();

                // wrap our OutputStreams so that the processor cannot close it
                try (final OutputStream disableOnClose = new DisableOnCloseOutputStream(outStream)) {
                    recursionSet.add(source);
                    writer.process(disableOnClose);
                } finally {
                    recursionSet.remove(source);
                }
            }

            // update the newSize to reflect the number of bytes written
            newSize = outStream.getBytesWritten();
        } catch (final ContentNotFoundException nfe) {
            resetWriteClaims(); // need to reset write claim before we can remove the claim
            destroyContent(newClaim);
            handleContentNotFound(nfe, record);
        } catch (final IOException ioe) {
            resetWriteClaims(); // need to reset write claim before we can remove the claim
            destroyContent(newClaim);
            throw new FlowFileAccessException("Exception in callback: " + ioe.toString(), ioe);
        } catch (final Throwable t) {
            resetWriteClaims(); // need to reset write claim before we can remove the claim
            destroyContent(newClaim);
            throw t;
        } finally {
            if (outStream != null) {
                final long bytesWrittenThisIteration = outStream.getBytesWritten() - originalByteWrittenCount;
                bytesWritten.increment(bytesWrittenThisIteration);
            }
        }

        if (newClaim != oldClaim) {
            removeTemporaryClaim(record);
        }

        final FlowFileRecord newFile = new StandardFlowFileRecord.Builder().fromFlowFile(record.getCurrent()).contentClaim(newClaim).contentClaimOffset(0).size(newSize).build();
        record.setWorking(newFile);
        return newFile;
    }

    /**
     * Checks if the ContentClaim associated with this record should be removed, since the record is about to be updated to point to a new content claim. If so, removes the working claim.
     *
     * This happens if & only if the content of this FlowFile has been modified since it was last committed to the FlowFile repository, because this indicates that the content is no longer needed and
     * should be cleaned up.
     *
     * @param record record
     */
    private void removeTemporaryClaim(final StandardRepositoryRecord record) {
        final boolean contentModified = record.getWorkingClaim() != null && record.getWorkingClaim() != record.getOriginalClaim();

        // If the working claim is not the same as the original claim, we have modified the content of
        // the FlowFile, and we need to remove the newly created file (the working claim). However, if
        // they are the same, we cannot just remove the claim because record.getWorkingClaim() will return
        // the original claim if the record is "working" but the content has not been modified
        // (e.g., in the case of attributes only were updated)
        // In other words:
        //  If we modify the attributes of a FlowFile, and then we call record.getWorkingClaim(), this will
        //  return the same claim as record.getOriginalClaim(). So we cannot just remove the working claim because
        //  that may decrement the original claim (because the 2 claims are the same), and that's NOT what we want to do
        //  because we will do that later, in the session.commit() and that would result in removing the original claim twice.
        if (contentModified) {
            // In this case, it's ok to go ahead and destroy the content because we know that the working claim is going to be
            // updated and the given working claim is referenced only by FlowFiles in this session (because it's the Working Claim).
            // Therefore, if this is the only record that refers to that Content Claim, we can destroy the claim. This happens,
            // for instance, if a Processor modifies the content of a FlowFile more than once before committing the session.
            final int claimantCount = context.getContentRepository().decrementClaimantCount(record.getWorkingClaim());
            if (claimantCount == 0) {
                context.getContentRepository().remove(record.getWorkingClaim());
            }
        }
    }

    private void resetWriteClaims() {
        for (final ByteCountingOutputStream out : appendableStreams.values()) {
            try {
                out.flush();
                out.close();
            } catch (final Exception e) {
            }
        }
        appendableStreams.clear();
    }

    private void resetReadClaim() {
        try {
            if (currentReadClaimStream != null) {
                currentReadClaimStream.close();
            }
        } catch (final Exception e) {
        }
        currentReadClaimStream = null;
        currentReadClaim = null;
    }


    @Override
    public FlowFile write(final FlowFile source, final StreamCallback writer) {
        validateRecordState(source);
        final StandardRepositoryRecord record = records.get(source);
        final ContentClaim currClaim = record.getCurrentClaim();

        ContentClaim newClaim = null;
        long newSize = 0L;
        final long claimOffset = 0L;
        final LongHolder writtenHolder = new LongHolder(0L);
        try {
            newClaim = context.getContentRepository().create(context.getConnectable().isLossTolerant());
            claimLog.debug("Creating ContentClaim {} for 'write' for {}", newClaim, source);

            ensureNotAppending(newClaim);

            try (final InputStream is = getInputStream(source, currClaim, record.getCurrentClaimOffset());
                final InputStream limitedIn = new LimitedInputStream(is, source.getSize());
                final InputStream disableOnCloseIn = new DisableOnCloseInputStream(limitedIn);
                final InputStream countingIn = new ByteCountingInputStream(disableOnCloseIn, bytesRead);
                final OutputStream os = context.getContentRepository().write(newClaim);
                final OutputStream disableOnCloseOut = new DisableOnCloseOutputStream(os);
                final OutputStream countingOut = new ByteCountingOutputStream(disableOnCloseOut, writtenHolder)) {
<<<<<<< HEAD

                recursionSet.add(source);

                // We want to differentiate between IOExceptions thrown by the repository and IOExceptions thrown from
                // Processor code. As a result, as have the FlowFileAccessInputStream that catches IOException from the repository
                // and translates into either FlowFileAccessException or ContentNotFoundException. We keep track of any
                // ContentNotFoundException because if it is thrown, the Processor code may catch it and do something else with it
                // but in reality, if it is thrown, we want to know about it and handle it, even if the Processor code catches it.
                final FlowFileAccessInputStream ffais = new FlowFileAccessInputStream(countingIn, source, currClaim);
                boolean cnfeThrown = false;

=======

                recursionSet.add(source);

                // We want to differentiate between IOExceptions thrown by the repository and IOExceptions thrown from
                // Processor code. As a result, as have the FlowFileAccessInputStream that catches IOException from the repository
                // and translates into either FlowFileAccessException or ContentNotFoundException. We keep track of any
                // ContentNotFoundException because if it is thrown, the Processor code may catch it and do something else with it
                // but in reality, if it is thrown, we want to know about it and handle it, even if the Processor code catches it.
                final FlowFileAccessInputStream ffais = new FlowFileAccessInputStream(countingIn, source, currClaim);
                boolean cnfeThrown = false;

                writeRecursionLevel++;
>>>>>>> 50379fcc
                try {
                    writer.process(ffais, new FlowFileAccessOutputStream(countingOut, source));
                } catch (final ContentNotFoundException cnfe) {
                    cnfeThrown = true;
                    throw cnfe;
                } finally {
<<<<<<< HEAD
=======
                    writeRecursionLevel--;
>>>>>>> 50379fcc
                    recursionSet.remove(source);

                    // if cnfeThrown is true, we don't need to re-thrown the Exception; it will propagate.
                    if (!cnfeThrown && ffais.getContentNotFoundException() != null) {
                        throw ffais.getContentNotFoundException();
                    }
                }
            }

            newSize = context.getContentRepository().size(newClaim);
        } catch (final ContentNotFoundException nfe) {
            destroyContent(newClaim);
            handleContentNotFound(nfe, record);
        } catch (final IOException ioe) {
            destroyContent(newClaim);
            throw new ProcessException("IOException thrown from " + connectableDescription + ": " + ioe.toString(), ioe);
        } catch (final FlowFileAccessException ffae) {
            destroyContent(newClaim);
            throw ffae;
        } catch (final Throwable t) {
            destroyContent(newClaim);
            throw t;
        } finally {
            bytesWritten.increment(writtenHolder.getValue());
        }

        removeTemporaryClaim(record);
        final FlowFileRecord newFile = new StandardFlowFileRecord.Builder().fromFlowFile(record.getCurrent()).contentClaim(newClaim).contentClaimOffset(claimOffset).size(newSize).build();
        record.setWorking(newFile);
        return newFile;
    }

    @Override
    public FlowFile importFrom(final Path source, final boolean keepSourceFile, final FlowFile destination) {
        validateRecordState(destination);
        //TODO: find a better solution. With Windows 7 and Java 7 (very early update, at least), Files.isWritable(source.getParent()) returns false, even when it should be true.
        if (!keepSourceFile && !Files.isWritable(source.getParent()) && !source.getParent().toFile().canWrite()) {
            // If we do NOT want to keep the file, ensure that we can delete it, or else error.
            throw new FlowFileAccessException("Cannot write to path " + source.getParent().toFile().getAbsolutePath() + " so cannot delete file; will not import.");
        }

        final StandardRepositoryRecord record = records.get(destination);

        final ContentClaim newClaim;
        final long claimOffset;

        try {
            newClaim = context.getContentRepository().create(context.getConnectable().isLossTolerant());
            claimLog.debug("Creating ContentClaim {} for 'importFrom' for {}", newClaim, destination);
        } catch (final IOException e) {
            throw new FlowFileAccessException("Unable to create ContentClaim due to " + e.toString(), e);
        }

        claimOffset = 0L;
        long newSize = 0L;
        try {
            newSize = context.getContentRepository().importFrom(source, newClaim, false);
            bytesWritten.increment(newSize);
            bytesRead.increment(newSize);
        } catch (final Throwable t) {
            destroyContent(newClaim);
            throw new FlowFileAccessException("Failed to import data from " + source + " for " + destination + " due to " + t.toString(), t);
        }

        removeTemporaryClaim(record);

        final FlowFileRecord newFile = new StandardFlowFileRecord.Builder().fromFlowFile(record.getCurrent())
            .contentClaim(newClaim).contentClaimOffset(claimOffset).size(newSize)
            .addAttribute(CoreAttributes.FILENAME.key(), source.toFile().getName())
            .build();
        record.setWorking(newFile, CoreAttributes.FILENAME.key(), source.toFile().getName());
        if (!keepSourceFile) {
            deleteOnCommit.add(source);
        }
        return newFile;
    }

    @Override
    public FlowFile importFrom(final InputStream source, final FlowFile destination) {
        validateRecordState(destination);
        final StandardRepositoryRecord record = records.get(destination);
        ContentClaim newClaim = null;
        final long claimOffset = 0L;

        final long newSize;
        try {
            try {
                newClaim = context.getContentRepository().create(context.getConnectable().isLossTolerant());
                claimLog.debug("Creating ContentClaim {} for 'importFrom' for {}", newClaim, destination);

<<<<<<< HEAD
                newSize = context.getContentRepository().importFrom(source, newClaim, false);
=======
                newSize = context.getContentRepository().importFrom(source, newClaim, appendToClaim);
>>>>>>> 50379fcc
                bytesWritten.increment(newSize);
            } catch (final IOException e) {
                throw new FlowFileAccessException("Unable to create ContentClaim due to " + e.toString(), e);
            }
        } catch (final Throwable t) {
            if (newClaim != null) {
                destroyContent(newClaim);
            }
            
            throw new FlowFileAccessException("Failed to import data from " + source + " for " + destination + " due to " + t.toString(), t);
        }

        removeTemporaryClaim(record);
        final FlowFileRecord newFile = new StandardFlowFileRecord.Builder().fromFlowFile(record.getCurrent()).contentClaim(newClaim).contentClaimOffset(claimOffset).size(newSize).build();
        record.setWorking(newFile);
        return newFile;
    }

    @Override
    public void exportTo(final FlowFile source, final Path destination, final boolean append) {
        validateRecordState(source);
        final StandardRepositoryRecord record = records.get(source);
        try {
            ensureNotAppending(record.getCurrentClaim());

            final long copyCount = context.getContentRepository().exportTo(record.getCurrentClaim(), destination, append, record.getCurrentClaimOffset(), source.getSize());
            bytesRead.increment(copyCount);
            bytesWritten.increment(copyCount);
        } catch (final ContentNotFoundException nfe) {
            handleContentNotFound(nfe, record);
        } catch (final Throwable t) {
            throw new FlowFileAccessException("Failed to export " + source + " to " + destination + " due to " + t.toString(), t);
        }
    }

    @Override
    public void exportTo(final FlowFile source, final OutputStream destination) {
        validateRecordState(source);
        final StandardRepositoryRecord record = records.get(source);
        try {
            if (record.getCurrentClaim() == null) {
                return;
            }

            ensureNotAppending(record.getCurrentClaim());
            final long size = context.getContentRepository().exportTo(record.getCurrentClaim(), destination, record.getCurrentClaimOffset(), source.getSize());
            bytesRead.increment(size);
        } catch (final ContentNotFoundException nfe) {
            handleContentNotFound(nfe, record);
        } catch (final Throwable t) {
            throw new FlowFileAccessException("Failed to export " + source + " to " + destination + " due to " + t.toString(), t);
        }
    }

    private void handleContentNotFound(final ContentNotFoundException nfe, final Collection<StandardRepositoryRecord> suspectRecords) {
        for (final StandardRepositoryRecord record : suspectRecords) {
            handleContentNotFound(nfe, record);
        }
    }

    private void handleContentNotFound(final ContentNotFoundException nfe, final StandardRepositoryRecord suspectRecord) {
        final ContentClaim registeredClaim = suspectRecord.getOriginalClaim();
        final ContentClaim transientClaim = suspectRecord.getWorkingClaim();
        final ContentClaim missingClaim = nfe.getMissingClaim();

        final ProvenanceEventRecord dropEvent = provenanceReporter.drop(suspectRecord.getCurrent(), nfe.getMessage() == null ? "Content Not Found" : nfe.getMessage());
        if (dropEvent != null) {
            context.getProvenanceRepository().registerEvent(dropEvent);
        }

        if (missingClaim == registeredClaim) {
            suspectRecord.markForAbort();
            rollback();
            throw new MissingFlowFileException("Unable to find content for FlowFile", nfe);
        }

        if (missingClaim == transientClaim) {
            rollback();
            throw new MissingFlowFileException("Unable to find content for FlowFile", nfe);
        }
    }

    private void validateRecordState(final FlowFile... flowFiles) {
        for (final FlowFile file : flowFiles) {
            if (recursionSet.contains(file)) {
                throw new IllegalStateException(file + " already in use for an active callback");
            }
            final StandardRepositoryRecord record = records.get(file);
            if (record == null) {
                rollback();
                throw new FlowFileHandlingException(file + " is not known in this session (" + toString() + ")");
            }
            if (record.getCurrent() != file) {
                rollback();
                throw new FlowFileHandlingException(file + " is not the most recent version of this FlowFile within this session (" + toString() + ")");
            }
            if (record.getTransferRelationship() != null) {
                rollback();
                throw new FlowFileHandlingException(file + " is already marked for transfer");
            }
            if (record.isMarkedForDelete()) {
                rollback();
                throw new FlowFileHandlingException(file + " has already been marked for removal");
            }
        }
    }

    private void validateRecordState(final Collection<FlowFile> flowFiles) {
        for (final FlowFile flowFile : flowFiles) {
            validateRecordState(flowFile);
        }
    }

    /**
     * Checks if a FlowFile is known in this session.
     *
     * @param flowFile the FlowFile to check
     * @return <code>true</code> if the FlowFile is known in this session, <code>false</code> otherwise.
     */
    boolean isFlowFileKnown(final FlowFile flowFile) {
        return records.containsKey(flowFile);
    }

    @Override
    public FlowFile create(final FlowFile parent) {
        final Map<String, String> newAttributes = new HashMap<>(3);
        newAttributes.put(CoreAttributes.FILENAME.key(), String.valueOf(System.nanoTime()));
        newAttributes.put(CoreAttributes.PATH.key(), DEFAULT_FLOWFILE_PATH);
        newAttributes.put(CoreAttributes.UUID.key(), UUID.randomUUID().toString());

        final StandardFlowFileRecord.Builder fFileBuilder = new StandardFlowFileRecord.Builder().id(context.getNextFlowFileSequence());

        // copy all attributes from parent except for the "special" attributes. Copying the special attributes
        // can cause problems -- especially the ALTERNATE_IDENTIFIER, because copying can cause Provenance Events
        // to be incorrectly created.
        for (final Map.Entry<String, String> entry : parent.getAttributes().entrySet()) {
            final String key = entry.getKey();
            final String value = entry.getValue();
            if (CoreAttributes.ALTERNATE_IDENTIFIER.key().equals(key)
                || CoreAttributes.DISCARD_REASON.key().equals(key)
                || CoreAttributes.UUID.key().equals(key)) {
                continue;
            }
            newAttributes.put(key, value);
        }

        fFileBuilder.lineageIdentifiers(parent.getLineageIdentifiers());
        fFileBuilder.lineageStartDate(parent.getLineageStartDate());
        fFileBuilder.addAttributes(newAttributes);

        final FlowFileRecord fFile = fFileBuilder.build();
        final StandardRepositoryRecord record = new StandardRepositoryRecord(null);
        record.setWorking(fFile, newAttributes);
        records.put(fFile, record);
        createdFlowFiles.add(fFile.getAttribute(CoreAttributes.UUID.key()));

        registerForkEvent(parent, fFile);
        return fFile;
    }

    @Override
    public FlowFile create(final Collection<FlowFile> parents) {
        final Map<String, String> newAttributes = intersectAttributes(parents);
        newAttributes.remove(CoreAttributes.UUID.key());
        newAttributes.remove(CoreAttributes.ALTERNATE_IDENTIFIER.key());
        newAttributes.remove(CoreAttributes.DISCARD_REASON.key());

        // When creating a new FlowFile from multiple parents, we need to add all of the Lineage Identifiers
        // and use the earliest lineage start date
        long lineageStartDate = 0L;
        final Set<String> lineageIdentifiers = new HashSet<>();
        for (final FlowFile parent : parents) {
            lineageIdentifiers.addAll(parent.getLineageIdentifiers());

            final long parentLineageStartDate = parent.getLineageStartDate();
            if (lineageStartDate == 0L || parentLineageStartDate < lineageStartDate) {
                lineageStartDate = parentLineageStartDate;
            }
        }

        newAttributes.put(CoreAttributes.FILENAME.key(), String.valueOf(System.nanoTime()));
        newAttributes.put(CoreAttributes.PATH.key(), DEFAULT_FLOWFILE_PATH);
        newAttributes.put(CoreAttributes.UUID.key(), UUID.randomUUID().toString());

        final FlowFileRecord fFile = new StandardFlowFileRecord.Builder().id(context.getNextFlowFileSequence())
            .addAttributes(newAttributes)
            .lineageIdentifiers(lineageIdentifiers)
            .lineageStartDate(lineageStartDate)
            .build();

        final StandardRepositoryRecord record = new StandardRepositoryRecord(null);
        record.setWorking(fFile, newAttributes);
        records.put(fFile, record);
        createdFlowFiles.add(fFile.getAttribute(CoreAttributes.UUID.key()));

        registerJoinEvent(fFile, parents);
        return fFile;
    }

    /**
     * Returns the attributes that are common to every FlowFile given. The key and value must match exactly.
     *
     * @param flowFileList a list of FlowFiles
     *
     * @return the common attributes
     */
    private static Map<String, String> intersectAttributes(final Collection<FlowFile> flowFileList) {
        final Map<String, String> result = new HashMap<>();
        //trivial cases
        if (flowFileList == null || flowFileList.isEmpty()) {
            return result;
        } else if (flowFileList.size() == 1) {
            result.putAll(flowFileList.iterator().next().getAttributes());
        }

        /*
         * Start with the first attribute map and only put an entry to the
         * resultant map if it is common to every map.
         */
        final Map<String, String> firstMap = flowFileList.iterator().next().getAttributes();

        outer:
            for (final Map.Entry<String, String> mapEntry : firstMap.entrySet()) {
                final String key = mapEntry.getKey();
                final String value = mapEntry.getValue();
                for (final FlowFile flowFile : flowFileList) {
                    final Map<String, String> currMap = flowFile.getAttributes();
                    final String curVal = currMap.get(key);
                    if (curVal == null || !curVal.equals(value)) {
                        continue outer;
                    }
                }
                result.put(key, value);
            }

        return result;
    }

    @Override
    protected void finalize() throws Throwable {
        rollback();
        super.finalize();
    }

    @Override
    public ProvenanceReporter getProvenanceReporter() {
        return provenanceReporter;
    }

    @Override
    public String toString() {
        return "StandardProcessSession[id=" + sessionId + "]";
    }

    /**
     * Callback interface used to poll a FlowFileQueue, in order to perform functional programming-type of polling a queue
     */
    private static interface QueuePoller {

        List<FlowFileRecord> poll(FlowFileQueue queue, Set<FlowFileRecord> expiredRecords);
    }

    private static class Checkpoint {

        private long processingTime = 0L;

        private final Map<FlowFile, List<ProvenanceEventRecord>> generatedProvenanceEvents = new HashMap<>();
        private final Map<FlowFile, ProvenanceEventBuilder> forkEventBuilders = new HashMap<>();
        private final List<ProvenanceEventRecord> autoTerminatedEvents = new ArrayList<>();
        private final Set<ProvenanceEventRecord> reportedEvents = new LinkedHashSet<>();

        private final Map<FlowFileRecord, StandardRepositoryRecord> records = new HashMap<>();
        private final Map<Connection, StandardFlowFileEvent> connectionCounts = new HashMap<>();
        private final Map<Connection, Set<FlowFileRecord>> unacknowledgedFlowFiles = new HashMap<>();
        private final Map<String, Long> localCounters = new HashMap<>();
        private final Map<String, Long> globalCounters = new HashMap<>();

        private final Set<Path> deleteOnCommit = new HashSet<>();
        private final Set<String> removedFlowFiles = new HashSet<>();
        private final Set<String> createdFlowFiles = new HashSet<>();

        private int removedCount = 0;    // number of flowfiles removed in this session
        private long removedBytes = 0L; // size of all flowfiles removed in this session
        private long bytesRead = 0L;
        private long bytesWritten = 0L;
        private int flowFilesIn = 0, flowFilesOut = 0;
        private long contentSizeIn = 0L, contentSizeOut = 0L;

        private void checkpoint(final StandardProcessSession session, final List<ProvenanceEventRecord> autoTerminatedEvents) {
            this.processingTime += System.nanoTime() - session.processingStartTime;

            this.generatedProvenanceEvents.putAll(session.generatedProvenanceEvents);
            this.forkEventBuilders.putAll(session.forkEventBuilders);
            if (autoTerminatedEvents != null) {
                this.autoTerminatedEvents.addAll(autoTerminatedEvents);
            }
            this.reportedEvents.addAll(session.provenanceReporter.getEvents());

            this.records.putAll(session.records);
            this.connectionCounts.putAll(session.connectionCounts);
            this.unacknowledgedFlowFiles.putAll(session.unacknowledgedFlowFiles);
            this.localCounters.putAll(session.localCounters);
            this.globalCounters.putAll(session.globalCounters);

            this.deleteOnCommit.addAll(session.deleteOnCommit);
            this.removedFlowFiles.addAll(session.removedFlowFiles);
            this.createdFlowFiles.addAll(session.createdFlowFiles);

            this.removedCount += session.removedCount;
            this.removedBytes += session.removedBytes;
            this.bytesRead += session.bytesRead.getValue();
            this.bytesWritten += session.bytesWritten.getValue();
            this.flowFilesIn += session.flowFilesIn;
            this.flowFilesOut += session.flowFilesOut;
            this.contentSizeIn += session.contentSizeIn;
            this.contentSizeOut += session.contentSizeOut;
        }
    }
}<|MERGE_RESOLUTION|>--- conflicted
+++ resolved
@@ -118,10 +118,6 @@
     private final LongHolder bytesWritten = new LongHolder(0L);
     private int flowFilesIn = 0, flowFilesOut = 0;
     private long contentSizeIn = 0L, contentSizeOut = 0L;
-<<<<<<< HEAD
-=======
-    private int writeRecursionLevel = 0;
->>>>>>> 50379fcc
 
     private ContentClaim currentReadClaim = null;
     private ByteCountingInputStream currentReadClaimStream = null;
@@ -1892,7 +1888,6 @@
         try {
             newClaim = context.getContentRepository().create(context.getConnectable().isLossTolerant());
             claimLog.debug("Creating ContentClaim {} for 'write' for {}", newClaim, source);
-<<<<<<< HEAD
 
             ensureNotAppending(newClaim);
             try (final OutputStream stream = context.getContentRepository().write(newClaim);
@@ -1900,21 +1895,6 @@
                 final OutputStream countingOut = new ByteCountingOutputStream(disableOnClose, writtenHolder)) {
                 recursionSet.add(source);
                 writer.process(new FlowFileAccessOutputStream(countingOut, source));
-=======
-
-            ensureNotAppending(newClaim);
-            try (final OutputStream stream = context.getContentRepository().write(newClaim);
-                final OutputStream disableOnClose = new DisableOnCloseOutputStream(stream);
-                final OutputStream countingOut = new ByteCountingOutputStream(disableOnClose, writtenHolder)) {
-                recursionSet.add(source);
-
-                writeRecursionLevel++;
-                try {
-                    writer.process(new FlowFileAccessOutputStream(countingOut, source));
-                } finally {
-                    writeRecursionLevel--;
-                }
->>>>>>> 50379fcc
             } finally {
                 recursionSet.remove(source);
             }
@@ -2104,7 +2084,6 @@
                 final OutputStream os = context.getContentRepository().write(newClaim);
                 final OutputStream disableOnCloseOut = new DisableOnCloseOutputStream(os);
                 final OutputStream countingOut = new ByteCountingOutputStream(disableOnCloseOut, writtenHolder)) {
-<<<<<<< HEAD
 
                 recursionSet.add(source);
 
@@ -2116,30 +2095,12 @@
                 final FlowFileAccessInputStream ffais = new FlowFileAccessInputStream(countingIn, source, currClaim);
                 boolean cnfeThrown = false;
 
-=======
-
-                recursionSet.add(source);
-
-                // We want to differentiate between IOExceptions thrown by the repository and IOExceptions thrown from
-                // Processor code. As a result, as have the FlowFileAccessInputStream that catches IOException from the repository
-                // and translates into either FlowFileAccessException or ContentNotFoundException. We keep track of any
-                // ContentNotFoundException because if it is thrown, the Processor code may catch it and do something else with it
-                // but in reality, if it is thrown, we want to know about it and handle it, even if the Processor code catches it.
-                final FlowFileAccessInputStream ffais = new FlowFileAccessInputStream(countingIn, source, currClaim);
-                boolean cnfeThrown = false;
-
-                writeRecursionLevel++;
->>>>>>> 50379fcc
                 try {
                     writer.process(ffais, new FlowFileAccessOutputStream(countingOut, source));
                 } catch (final ContentNotFoundException cnfe) {
                     cnfeThrown = true;
                     throw cnfe;
                 } finally {
-<<<<<<< HEAD
-=======
-                    writeRecursionLevel--;
->>>>>>> 50379fcc
                     recursionSet.remove(source);
 
                     // if cnfeThrown is true, we don't need to re-thrown the Exception; it will propagate.
@@ -2230,11 +2191,7 @@
                 newClaim = context.getContentRepository().create(context.getConnectable().isLossTolerant());
                 claimLog.debug("Creating ContentClaim {} for 'importFrom' for {}", newClaim, destination);
 
-<<<<<<< HEAD
                 newSize = context.getContentRepository().importFrom(source, newClaim, false);
-=======
-                newSize = context.getContentRepository().importFrom(source, newClaim, appendToClaim);
->>>>>>> 50379fcc
                 bytesWritten.increment(newSize);
             } catch (final IOException e) {
                 throw new FlowFileAccessException("Unable to create ContentClaim due to " + e.toString(), e);
@@ -2243,7 +2200,7 @@
             if (newClaim != null) {
                 destroyContent(newClaim);
             }
-            
+
             throw new FlowFileAccessException("Failed to import data from " + source + " for " + destination + " due to " + t.toString(), t);
         }
 
